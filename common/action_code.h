/*
Copyright 2013 Jun Wako <wakojun@gmail.com>

This program is free software: you can redistribute it and/or modify
it under the terms of the GNU General Public License as published by
the Free Software Foundation, either version 2 of the License, or
(at your option) any later version.

This program is distributed in the hope that it will be useful,
but WITHOUT ANY WARRANTY; without even the implied warranty of
MERCHANTABILITY or FITNESS FOR A PARTICULAR PURPOSE.  See the
GNU General Public License for more details.

You should have received a copy of the GNU General Public License
along with this program.  If not, see <http://www.gnu.org/licenses/>.
*/
#ifndef ACTION_CODE_H
#define ACTION_CODE_H

/* Action codes
 * ============
 * 16bit code: action_kind(4bit) + action_parameter(12bit)
 *
 *
 * Key Actions(00xx)
 * -----------------
 * ACT_MODS(000r):
 * 000r|0000|0000 0000    No action code
 * 000r|0000|0000 0001    Transparent code
 * 000r|0000| keycode     Key
 * 000r|mods|0000 0000    Modifiers
 * 000r|mods| keycode     Modifiers+Key(Modified key)
 *   r: Left/Right flag(Left:0, Right:1)
 *
 * ACT_MODS_TAP(001r):
 * 001r|mods|0000 0000    Modifiers with OneShot
 * 001r|mods|0000 0001    Modifiers with tap toggle
 * 001r|mods|0000 00xx    (reserved)
 * 001r|mods| keycode     Modifiers with Tap Key(Dual role)
 *
 *
 * Other Keys(01xx)
 * ----------------
 * ACT_USAGE(0100): TODO: Not needed?
 * 0100|00| usage(10)     System control(0x80) - General Desktop page(0x01)
 * 0100|01| usage(10)     Consumer control(0x01) - Consumer page(0x0C)
 * 0100|10| usage(10)     (reserved)
 * 0100|11| usage(10)     (reserved)
 *
 * ACT_MOUSEKEY(0110): TODO: Not needed?
 * 0101|xxxx| keycode     Mouse key
 *
 * 011x|xxxx xxxx xxxx    (reseved)
 *
 *
 * Layer Actions(10xx)
 * -------------------
 * ACT_LAYER(1000):
 * 1000|oo00|pppE BBBB   Default Layer Bitwise operation
 *   oo:    operation(00:AND, 01:OR, 10:XOR, 11:SET)
 *   ppp:   4-bit chunk part(0-7)
 *   EBBBB: bits and extra bit
 * 1000|ooee|pppE BBBB   Layer Bitwise Operation
 *   oo:    operation(00:AND, 01:OR, 10:XOR, 11:SET)
 *   ppp:   4-bit chunk part(0-7)
 *   EBBBB: bits and extra bit
 *   ee:    on event(01:press, 10:release, 11:both)
 *
 * 1001|xxxx|xxxx xxxx   (reserved)
 * 1001|oopp|BBBB BBBB   8-bit Bitwise Operation???
 *
 * ACT_LAYER_TAP(101x):
 * 101E|LLLL| keycode    On/Off with tap key
 * 101E|LLLL|1110 xxxx   Reserved(0xE0-EF)
 * 101E|LLLL|1111 0000   Invert with tap toggle(0xF0)
 * 101E|LLLL|1111 0001   On/Off
 * 101E|LLLL|1111 0010   Off/On
 * 101E|LLLL|1111 0011   Set/Clear
 * 101E|LLLL|1111 xxxx   Reserved(0xF4-FF)
 *   ELLLL: layer 0-31(E: extra bit for layer 16-31)
 *
 *
 * Extensions(11xx)
 * ----------------
 * ACT_MACRO(1100):
 * 1100|opt | id(8)      Macro play?
 * 1100|1111| id(8)      Macro record?
 *
 * ACT_BACKLIGHT(1101):
 * 1101|xxxx| id(8)      Backlight commands
 *
 * ACT_COMMAND(1110):
 * 1110|opt | id(8)      Built-in Command exec
 *
 * ACT_FUNCTION(1111):
 * 1111| address(12)     Function?
 * 1111|opt | id(8)      Function?
 */
enum action_kind_id {
    /* Key Actions */
    ACT_MODS            = 0b0000,
    ACT_LMODS           = 0b0000,
    ACT_RMODS           = 0b0001,
    ACT_MODS_TAP        = 0b0010,
    ACT_LMODS_TAP       = 0b0010,
    ACT_RMODS_TAP       = 0b0011,
    /* Other Keys */
    ACT_USAGE           = 0b0100,
    ACT_MOUSEKEY        = 0b0101,
    /* Layer Actions */
    ACT_LAYER           = 0b1000,
    ACT_LAYER_TAP       = 0b1010, /* Layer  0-15 */
    ACT_LAYER_TAP_EXT   = 0b1011, /* Layer 16-31 */
    /* Extensions */
    ACT_MACRO           = 0b1100,
    ACT_BACKLIGHT       = 0b1101,
    ACT_COMMAND         = 0b1110,
    ACT_FUNCTION        = 0b1111
};


/* Action Code Struct
 *
 * NOTE:
 * In avr-gcc bit field seems to be assigned from LSB(bit0) to MSB(bit15).
 * AVR looks like a little endian in avr-gcc.
 * Not portable across compiler/endianness?
 *
 * Byte order and bit order of 0x1234:
 *   Big endian:                Little endian:
 *   --------------------       --------------------
 *   FEDC BA98  7654 3210       0123 4567  89AB CDEF
 *   0001 0010  0011 0100       0010 1100  0100 1000
 *     0x12       0x34            0x34       0x12
 */
typedef union {
    uint16_t code;
    struct action_kind {
        uint16_t param  :12;
        uint8_t  id     :4;
    } kind;
    struct action_key {
        uint8_t  code   :8;
        uint8_t  mods   :4;
        uint8_t  kind   :4;
    } key;
    struct action_layer_bitop {
        uint8_t  bits   :4;
        uint8_t  xbit   :1;
        uint8_t  part   :3;
        uint8_t  on     :2;
        uint8_t  op     :2;
        uint8_t  kind   :4;
    } layer_bitop;
    struct action_layer_tap {
        uint8_t  code   :8;
        uint8_t  val    :5;
        uint8_t  kind   :3;
    } layer_tap;
    struct action_usage {
        uint16_t code   :10;
        uint8_t  page   :2;
        uint8_t  kind   :4;
    } usage;
    struct action_backlight {
        uint8_t  id     :8;
    } backlight;
    struct action_command {
        uint8_t  id     :8;
        uint8_t  opt    :4;
        uint8_t  kind   :4;
    } command;
    struct action_function {
        uint8_t  id     :8;
        uint8_t  opt    :4;
        uint8_t  kind   :4;
    } func;
} action_t;


/* action utility */
#define ACTION_NO                       0
#define ACTION_TRANSPARENT              1
#define ACTION(kind, param)             ((kind)<<12 | (param))


/*
 * Key Actions
 */
/* Mod bits:    43210
 *   bit 0      ||||+- Control
 *   bit 1      |||+-- Shift
 *   bit 2      ||+--- Alt
 *   bit 3      |+---- Gui
 *   bit 4      +----- LR flag(Left:0, Right:1)
 */
enum mods_bit {
    MOD_LCTL = 0x01,
    MOD_LSFT = 0x02,
    MOD_LALT = 0x04,
    MOD_LGUI = 0x08,
    MOD_RCTL = 0x11,
    MOD_RSFT = 0x12,
    MOD_RALT = 0x14,
    MOD_RGUI = 0x18,
};
enum mods_codes {
    MODS_ONESHOT = 0x00,
    MODS_TAP_TOGGLE = 0x01,
};
#define ACTION_KEY(key)                 ACTION(ACT_MODS, (key))
<<<<<<< HEAD
#define ACTION_MODS(mods)               ACTION(ACT_MODS, ((mods)&0x1f)<<8 | 0)
#define ACTION_MODS_KEY(mods, key)      ACTION(ACT_MODS, ((mods)&0x1f)<<8 | (key))
#define ACTION_MODS_TAP_KEY(mods, key)  ACTION(ACT_MODS_TAP, ((mods)&0x1f)<<8 | (key))
#define ACTION_MODS_ONESHOT(mods)       ACTION(ACT_MODS_TAP, ((mods)&0x1f)<<8 | MODS_ONESHOT)
=======
#define ACTION_MODS(mods)               ACTION(ACT_MODS, (mods&0x1f)<<8 | 0)
#define ACTION_MODS_KEY(mods, key)      ACTION(ACT_MODS, (mods&0x1f)<<8 | (key))
#define ACTION_MODS_TAP_KEY(mods, key)  ACTION(ACT_MODS_TAP, (mods&0x1f)<<8 | (key))
#define ACTION_MODS_ONESHOT(mods)       ACTION(ACT_MODS_TAP, (mods&0x1f)<<8 | MODS_ONESHOT)
#define ACTION_MODS_TAP_TOGGLE(mods)    ACTION(ACT_MODS_TAP, (mods&0x1f)<<8 | MODS_TAP_TOGGLE)
>>>>>>> a6afa845


/*
 * Other Keys
 */
enum usage_pages {
    PAGE_SYSTEM,
    PAGE_CONSUMER
};
#define ACTION_USAGE_SYSTEM(id)         ACTION(ACT_USAGE, PAGE_SYSTEM<<10 | (id))
#define ACTION_USAGE_CONSUMER(id)       ACTION(ACT_USAGE, PAGE_CONSUMER<<10 | (id))
#define ACTION_MOUSEKEY(key)            ACTION(ACT_MOUSEKEY, key)



/* 
 * Layer Actions
 */
enum layer_param_on {
    ON_PRESS    = 1,
    ON_RELEASE  = 2,
    ON_BOTH     = 3,
};
enum layer_param_bit_op {
    OP_BIT_AND = 0,
    OP_BIT_OR  = 1,
    OP_BIT_XOR = 2,
    OP_BIT_SET = 3,
};
enum layer_pram_tap_op {
    OP_TAP_TOGGLE = 0xF0,
    OP_ON_OFF,
    OP_OFF_ON,
    OP_SET_CLEAR,
};
#define ACTION_LAYER_BITOP(op, part, bits, on)      (ACT_LAYER<<12 | (op)<<10 | (on)<<8 | (part)<<5 | ((bits)&0x1f))
#define ACTION_LAYER_TAP(layer, key)                (ACT_LAYER_TAP<<12 | (layer)<<8 | (key))
/* Default Layer */
#define ACTION_DEFAULT_LAYER_SET(layer)             ACTION_DEFAULT_LAYER_BIT_SET((layer)/4, 1<<((layer)%4))
/* Layer Operation */
#define ACTION_LAYER_CLEAR(on)                      ACTION_LAYER_BIT_AND(0, 0, (on))
#define ACTION_LAYER_MOMENTARY(layer)               ACTION_LAYER_ON_OFF(layer)
#define ACTION_LAYER_TOGGLE(layer)                  ACTION_LAYER_INVERT(layer, ON_RELEASE)
#define ACTION_LAYER_INVERT(layer, on)              ACTION_LAYER_BIT_XOR((layer)/4,   1<<((layer)%4),  (on))
#define ACTION_LAYER_ON(layer, on)                  ACTION_LAYER_BIT_OR( (layer)/4,   1<<((layer)%4),  (on))
#define ACTION_LAYER_OFF(layer, on)                 ACTION_LAYER_BIT_AND((layer)/4, ~(1<<((layer)%4)), (on))
#define ACTION_LAYER_SET(layer, on)                 ACTION_LAYER_BIT_SET((layer)/4,   1<<((layer)%4),  (on))
#define ACTION_LAYER_ON_OFF(layer)                  ACTION_LAYER_TAP((layer), OP_ON_OFF)
#define ACTION_LAYER_OFF_ON(layer)                  ACTION_LAYER_TAP((layer), OP_OFF_ON)
#define ACTION_LAYER_SET_CLEAR(layer)               ACTION_LAYER_TAP((layer), OP_SET_CLEAR)
/* With Tapping */
#define ACTION_LAYER_TAP_KEY(layer, key)            ACTION_LAYER_TAP((layer), (key))
#define ACTION_LAYER_TAP_TOGGLE(layer)              ACTION_LAYER_TAP((layer), OP_TAP_TOGGLE)
/* Bitwise Operation */
#define ACTION_LAYER_BIT_AND(part, bits, on)        ACTION_LAYER_BITOP(OP_BIT_AND, (part), (bits), (on))
#define ACTION_LAYER_BIT_OR( part, bits, on)        ACTION_LAYER_BITOP(OP_BIT_OR,  (part), (bits), (on))
#define ACTION_LAYER_BIT_XOR(part, bits, on)        ACTION_LAYER_BITOP(OP_BIT_XOR, (part), (bits), (on))
#define ACTION_LAYER_BIT_SET(part, bits, on)        ACTION_LAYER_BITOP(OP_BIT_SET, (part), (bits), (on))
/* Default Layer Bitwise Operation */
#define ACTION_DEFAULT_LAYER_BIT_AND(part, bits)    ACTION_LAYER_BITOP(OP_BIT_AND, (part), (bits), 0)
#define ACTION_DEFAULT_LAYER_BIT_OR( part, bits)    ACTION_LAYER_BITOP(OP_BIT_OR,  (part), (bits), 0)
#define ACTION_DEFAULT_LAYER_BIT_XOR(part, bits)    ACTION_LAYER_BITOP(OP_BIT_XOR, (part), (bits), 0)
#define ACTION_DEFAULT_LAYER_BIT_SET(part, bits)    ACTION_LAYER_BITOP(OP_BIT_SET, (part), (bits), 0)


/*
 * Extensions
 */
enum backlight_id {
    BACKLIGHT_INCREASE = 0,
    BACKLIGHT_DECREASE = 1,
    BACKLIGHT_TOGGLE   = 2,
    BACKLIGHT_STEP     = 3,
};
/* Macro */
#define ACTION_MACRO(id)                ACTION(ACT_MACRO, (id))
#define ACTION_MACRO_TAP(id)            ACTION(ACT_MACRO, FUNC_TAP<<8 | (id))
#define ACTION_MACRO_OPT(id, opt)       ACTION(ACT_MACRO, (opt)<<8 | (id))
/* Backlight */
#define ACTION_BACKLIGHT_INCREASE()     ACTION(ACT_BACKLIGHT, BACKLIGHT_INCREASE)
#define ACTION_BACKLIGHT_DECREASE()     ACTION(ACT_BACKLIGHT, BACKLIGHT_DECREASE)
#define ACTION_BACKLIGHT_TOGGLE()       ACTION(ACT_BACKLIGHT, BACKLIGHT_TOGGLE)
#define ACTION_BACKLIGHT_STEP()         ACTION(ACT_BACKLIGHT, BACKLIGHT_STEP)
/* Command */
#define ACTION_COMMAND(id, opt)         ACTION(ACT_COMMAND,  (opt)<<8 | (addr))
/* Function */
enum function_opts {
    FUNC_TAP = 0x8,     /* indciates function is tappable */
};
#define ACTION_FUNCTION(id)             ACTION(ACT_FUNCTION, (id))
#define ACTION_FUNCTION_TAP(id)         ACTION(ACT_FUNCTION, FUNC_TAP<<8 | (id))
#define ACTION_FUNCTION_OPT(id, opt)    ACTION(ACT_FUNCTION, (opt)<<8 | (id))

#endif /* ACTION_CODE_H */<|MERGE_RESOLUTION|>--- conflicted
+++ resolved
@@ -209,18 +209,11 @@
     MODS_TAP_TOGGLE = 0x01,
 };
 #define ACTION_KEY(key)                 ACTION(ACT_MODS, (key))
-<<<<<<< HEAD
 #define ACTION_MODS(mods)               ACTION(ACT_MODS, ((mods)&0x1f)<<8 | 0)
 #define ACTION_MODS_KEY(mods, key)      ACTION(ACT_MODS, ((mods)&0x1f)<<8 | (key))
 #define ACTION_MODS_TAP_KEY(mods, key)  ACTION(ACT_MODS_TAP, ((mods)&0x1f)<<8 | (key))
 #define ACTION_MODS_ONESHOT(mods)       ACTION(ACT_MODS_TAP, ((mods)&0x1f)<<8 | MODS_ONESHOT)
-=======
-#define ACTION_MODS(mods)               ACTION(ACT_MODS, (mods&0x1f)<<8 | 0)
-#define ACTION_MODS_KEY(mods, key)      ACTION(ACT_MODS, (mods&0x1f)<<8 | (key))
-#define ACTION_MODS_TAP_KEY(mods, key)  ACTION(ACT_MODS_TAP, (mods&0x1f)<<8 | (key))
-#define ACTION_MODS_ONESHOT(mods)       ACTION(ACT_MODS_TAP, (mods&0x1f)<<8 | MODS_ONESHOT)
-#define ACTION_MODS_TAP_TOGGLE(mods)    ACTION(ACT_MODS_TAP, (mods&0x1f)<<8 | MODS_TAP_TOGGLE)
->>>>>>> a6afa845
+#define ACTION_MODS_TAP_TOGGLE(mods)    ACTION(ACT_MODS_TAP, ((mods)&0x1f)<<8 | MODS_TAP_TOGGLE)
 
 
 /*
