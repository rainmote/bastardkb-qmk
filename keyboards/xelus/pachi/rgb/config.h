/* Copyright 2021 Harrison Chan (Xelus)
 *
 * This program is free software: you can redistribute it and/or modify
 * it under the terms of the GNU General Public License as published by
 * the Free Software Foundation, either version 2 of the License, or
 * (at your option) any later version.
 *
 * This program is distributed in the hope that it will be useful,
 * but WITHOUT ANY WARRANTY; without even the implied warranty of
 * MERCHANTABILITY or FITNESS FOR A PARTICULAR PURPOSE.  See the
 * GNU General Public License for more details.
 *
 * You should have received a copy of the GNU General Public License
 * along with this program.  If not, see <http://www.gnu.org/licenses/>.
 */

<<<<<<< HEAD
#pragma once

/* USB Device descriptor parameter */
#define VENDOR_ID       0x5845 // "XE"
#define PRODUCT_ID      0x5052 // "PR"
#define DEVICE_VER      0x0001
#define MANUFACTURER    Xelus
#define PRODUCT         Xelus Pachi RGB

/* key matrix size */
#define MATRIX_ROWS 6
#define MATRIX_COLS 17

/* key matrix pins */
#define MATRIX_ROW_PINS { B14, B13, B12, B2, A8, B15 }
#define MATRIX_COL_PINS { C13, C14, C15, H0, A0, A1, A2, A3, A4, A5, A6, A7, B0, B1, H1, B10, B11 }
#define UNUSED_PINS

/* COL2ROW or ROW2COL */
#define DIODE_DIRECTION COL2ROW

/* Set 0 if debouncing isn't needed */
#define DEBOUNCE 5

/* Mechanical locking support. Use KC_LCAP, KC_LNUM or KC_LSCR instead in keymap */
#define LOCKING_SUPPORT_ENABLE

/* Locking resynchronize hack */
#define LOCKING_RESYNC_ENABLE

// I2C setup
#define I2C1_SCL_PIN        B8
#define I2C1_SDA_PIN        B9
#define I2C1_SCL_PAL_MODE   4
#define I2C1_SDA_PAL_MODE   4
#define I2C1_TIMINGR_PRESC  0U
#define I2C1_TIMINGR_SCLDEL 11U
#define I2C1_TIMINGR_SDADEL 0U
#define I2C1_TIMINGR_SCLH   14U
#define I2C1_TIMINGR_SCLL   42U

// I2C EEPROM
#define EEPROM_I2C_24LC64

// RGB Matrix defines
#define DRIVER_ADDR_1 0b0110000
//#define DRIVER_ADDR_2 0b0110001

#define DRIVER_COUNT 1
#define DRIVER_LED_TOTAL 117
#define ISSI_DRIVER_TOTAL DRIVER_LED_TOTAL

#define RGB_MATRIX_STARTUP_VAL 80
#define RGB_MATRIX_FRAMEBUFFER_EFFECTS
#define RGB_MATRIX_KEYPRESSES
#define RGB_DISABLE_WHEN_USB_SUSPENDED  // turn off effects when suspended
#define RGB_MATRIX_STARTUP_MODE RGB_MATRIX_CYCLE_ALL
// RGB Matrix Animation modes. Explicitly enabled
// For full list of effects, see:
// https://docs.qmk.fm/#/feature_rgb_matrix?id=rgb-matrix-effects
#define ENABLE_RGB_MATRIX_ALPHAS_MODS
#define ENABLE_RGB_MATRIX_GRADIENT_UP_DOWN
#define ENABLE_RGB_MATRIX_GRADIENT_LEFT_RIGHT
#define ENABLE_RGB_MATRIX_BREATHING
#define ENABLE_RGB_MATRIX_BAND_SAT
#define ENABLE_RGB_MATRIX_BAND_VAL
#define ENABLE_RGB_MATRIX_BAND_PINWHEEL_SAT
#define ENABLE_RGB_MATRIX_BAND_PINWHEEL_VAL
#define ENABLE_RGB_MATRIX_BAND_SPIRAL_SAT
#define ENABLE_RGB_MATRIX_BAND_SPIRAL_VAL
#define ENABLE_RGB_MATRIX_CYCLE_ALL
#define ENABLE_RGB_MATRIX_CYCLE_LEFT_RIGHT
#define ENABLE_RGB_MATRIX_CYCLE_UP_DOWN
#define ENABLE_RGB_MATRIX_RAINBOW_MOVING_CHEVRON
#define ENABLE_RGB_MATRIX_CYCLE_OUT_IN
#define ENABLE_RGB_MATRIX_CYCLE_OUT_IN_DUAL
#define ENABLE_RGB_MATRIX_CYCLE_PINWHEEL
#define ENABLE_RGB_MATRIX_CYCLE_SPIRAL
#define ENABLE_RGB_MATRIX_DUAL_BEACON
#define ENABLE_RGB_MATRIX_RAINBOW_BEACON
#define ENABLE_RGB_MATRIX_RAINBOW_PINWHEELS
#define ENABLE_RGB_MATRIX_RAINDROPS
#define ENABLE_RGB_MATRIX_JELLYBEAN_RAINDROPS
#define ENABLE_RGB_MATRIX_HUE_BREATHING
#define ENABLE_RGB_MATRIX_HUE_PENDULUM
#define ENABLE_RGB_MATRIX_HUE_WAVE
#define ENABLE_RGB_MATRIX_PIXEL_RAIN
#define ENABLE_RGB_MATRIX_PIXEL_FLOW
#define ENABLE_RGB_MATRIX_PIXEL_FRACTAL
// enabled only if RGB_MATRIX_FRAMEBUFFER_EFFECTS is defined
#define ENABLE_RGB_MATRIX_TYPING_HEATMAP
#define ENABLE_RGB_MATRIX_DIGITAL_RAIN
// enabled only of RGB_MATRIX_KEYPRESSES or RGB_MATRIX_KEYRELEASES is defined
#define ENABLE_RGB_MATRIX_SOLID_REACTIVE_SIMPLE
#define ENABLE_RGB_MATRIX_SOLID_REACTIVE
#define ENABLE_RGB_MATRIX_SOLID_REACTIVE_WIDE
#define ENABLE_RGB_MATRIX_SOLID_REACTIVE_MULTIWIDE
#define ENABLE_RGB_MATRIX_SOLID_REACTIVE_CROSS
#define ENABLE_RGB_MATRIX_SOLID_REACTIVE_MULTICROSS
#define ENABLE_RGB_MATRIX_SOLID_REACTIVE_NEXUS
#define ENABLE_RGB_MATRIX_SOLID_REACTIVE_MULTINEXUS
#define ENABLE_RGB_MATRIX_SPLASH
#define ENABLE_RGB_MATRIX_MULTISPLASH
#define ENABLE_RGB_MATRIX_SOLID_SPLASH
#define ENABLE_RGB_MATRIX_SOLID_MULTISPLASH

#define FORCE_NKRO
=======
#include "config_common.h"
>>>>>>> f3897f55
<|MERGE_RESOLUTION|>--- conflicted
+++ resolved
@@ -14,114 +14,4 @@
  * along with this program.  If not, see <http://www.gnu.org/licenses/>.
  */
 
-<<<<<<< HEAD
-#pragma once
-
-/* USB Device descriptor parameter */
-#define VENDOR_ID       0x5845 // "XE"
-#define PRODUCT_ID      0x5052 // "PR"
-#define DEVICE_VER      0x0001
-#define MANUFACTURER    Xelus
-#define PRODUCT         Xelus Pachi RGB
-
-/* key matrix size */
-#define MATRIX_ROWS 6
-#define MATRIX_COLS 17
-
-/* key matrix pins */
-#define MATRIX_ROW_PINS { B14, B13, B12, B2, A8, B15 }
-#define MATRIX_COL_PINS { C13, C14, C15, H0, A0, A1, A2, A3, A4, A5, A6, A7, B0, B1, H1, B10, B11 }
-#define UNUSED_PINS
-
-/* COL2ROW or ROW2COL */
-#define DIODE_DIRECTION COL2ROW
-
-/* Set 0 if debouncing isn't needed */
-#define DEBOUNCE 5
-
-/* Mechanical locking support. Use KC_LCAP, KC_LNUM or KC_LSCR instead in keymap */
-#define LOCKING_SUPPORT_ENABLE
-
-/* Locking resynchronize hack */
-#define LOCKING_RESYNC_ENABLE
-
-// I2C setup
-#define I2C1_SCL_PIN        B8
-#define I2C1_SDA_PIN        B9
-#define I2C1_SCL_PAL_MODE   4
-#define I2C1_SDA_PAL_MODE   4
-#define I2C1_TIMINGR_PRESC  0U
-#define I2C1_TIMINGR_SCLDEL 11U
-#define I2C1_TIMINGR_SDADEL 0U
-#define I2C1_TIMINGR_SCLH   14U
-#define I2C1_TIMINGR_SCLL   42U
-
-// I2C EEPROM
-#define EEPROM_I2C_24LC64
-
-// RGB Matrix defines
-#define DRIVER_ADDR_1 0b0110000
-//#define DRIVER_ADDR_2 0b0110001
-
-#define DRIVER_COUNT 1
-#define DRIVER_LED_TOTAL 117
-#define ISSI_DRIVER_TOTAL DRIVER_LED_TOTAL
-
-#define RGB_MATRIX_STARTUP_VAL 80
-#define RGB_MATRIX_FRAMEBUFFER_EFFECTS
-#define RGB_MATRIX_KEYPRESSES
-#define RGB_DISABLE_WHEN_USB_SUSPENDED  // turn off effects when suspended
-#define RGB_MATRIX_STARTUP_MODE RGB_MATRIX_CYCLE_ALL
-// RGB Matrix Animation modes. Explicitly enabled
-// For full list of effects, see:
-// https://docs.qmk.fm/#/feature_rgb_matrix?id=rgb-matrix-effects
-#define ENABLE_RGB_MATRIX_ALPHAS_MODS
-#define ENABLE_RGB_MATRIX_GRADIENT_UP_DOWN
-#define ENABLE_RGB_MATRIX_GRADIENT_LEFT_RIGHT
-#define ENABLE_RGB_MATRIX_BREATHING
-#define ENABLE_RGB_MATRIX_BAND_SAT
-#define ENABLE_RGB_MATRIX_BAND_VAL
-#define ENABLE_RGB_MATRIX_BAND_PINWHEEL_SAT
-#define ENABLE_RGB_MATRIX_BAND_PINWHEEL_VAL
-#define ENABLE_RGB_MATRIX_BAND_SPIRAL_SAT
-#define ENABLE_RGB_MATRIX_BAND_SPIRAL_VAL
-#define ENABLE_RGB_MATRIX_CYCLE_ALL
-#define ENABLE_RGB_MATRIX_CYCLE_LEFT_RIGHT
-#define ENABLE_RGB_MATRIX_CYCLE_UP_DOWN
-#define ENABLE_RGB_MATRIX_RAINBOW_MOVING_CHEVRON
-#define ENABLE_RGB_MATRIX_CYCLE_OUT_IN
-#define ENABLE_RGB_MATRIX_CYCLE_OUT_IN_DUAL
-#define ENABLE_RGB_MATRIX_CYCLE_PINWHEEL
-#define ENABLE_RGB_MATRIX_CYCLE_SPIRAL
-#define ENABLE_RGB_MATRIX_DUAL_BEACON
-#define ENABLE_RGB_MATRIX_RAINBOW_BEACON
-#define ENABLE_RGB_MATRIX_RAINBOW_PINWHEELS
-#define ENABLE_RGB_MATRIX_RAINDROPS
-#define ENABLE_RGB_MATRIX_JELLYBEAN_RAINDROPS
-#define ENABLE_RGB_MATRIX_HUE_BREATHING
-#define ENABLE_RGB_MATRIX_HUE_PENDULUM
-#define ENABLE_RGB_MATRIX_HUE_WAVE
-#define ENABLE_RGB_MATRIX_PIXEL_RAIN
-#define ENABLE_RGB_MATRIX_PIXEL_FLOW
-#define ENABLE_RGB_MATRIX_PIXEL_FRACTAL
-// enabled only if RGB_MATRIX_FRAMEBUFFER_EFFECTS is defined
-#define ENABLE_RGB_MATRIX_TYPING_HEATMAP
-#define ENABLE_RGB_MATRIX_DIGITAL_RAIN
-// enabled only of RGB_MATRIX_KEYPRESSES or RGB_MATRIX_KEYRELEASES is defined
-#define ENABLE_RGB_MATRIX_SOLID_REACTIVE_SIMPLE
-#define ENABLE_RGB_MATRIX_SOLID_REACTIVE
-#define ENABLE_RGB_MATRIX_SOLID_REACTIVE_WIDE
-#define ENABLE_RGB_MATRIX_SOLID_REACTIVE_MULTIWIDE
-#define ENABLE_RGB_MATRIX_SOLID_REACTIVE_CROSS
-#define ENABLE_RGB_MATRIX_SOLID_REACTIVE_MULTICROSS
-#define ENABLE_RGB_MATRIX_SOLID_REACTIVE_NEXUS
-#define ENABLE_RGB_MATRIX_SOLID_REACTIVE_MULTINEXUS
-#define ENABLE_RGB_MATRIX_SPLASH
-#define ENABLE_RGB_MATRIX_MULTISPLASH
-#define ENABLE_RGB_MATRIX_SOLID_SPLASH
-#define ENABLE_RGB_MATRIX_SOLID_MULTISPLASH
-
-#define FORCE_NKRO
-=======
-#include "config_common.h"
->>>>>>> f3897f55
+#include "config_common.h"