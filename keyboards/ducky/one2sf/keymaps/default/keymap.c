--- conflicted
+++ resolved
@@ -29,19 +29,11 @@
 
     [_QWERTY] = LAYOUT_all(
         //       2        3        4        5        6        7        8        9        10       11       12       13       14         15
-<<<<<<< HEAD
-        QK_GESC,  KC_1,    KC_2,    KC_3,    KC_4,    KC_5,    KC_6,    KC_7,    KC_8,    KC_9,    KC_0,    KC_MINS, KC_EQL,  KC_BSPC, KC_DEL,
-        KC_TAB,   KC_Q,    KC_W,    KC_E,    KC_R,    KC_T,    KC_Y,    KC_U,    KC_I,    KC_O,    KC_P,    KC_LBRC, KC_RBRC, KC_BSLS, KC_PGUP,
-        KC_CAPS,  KC_A,    KC_S,    KC_D,    KC_F,    KC_G,    KC_H,    KC_J,    KC_K,    KC_L,    KC_SCLN, KC_QUOT, KC_NUHS, KC_ENT,  KC_PGDN,
-        KC_LSFT,  KC_NUBS, KC_Z,    KC_X,    KC_C,    KC_V,    KC_B,    KC_N,    KC_M,    KC_COMM, KC_DOT,  KC_SLSH, KC_RSFT, KC_UP,
-        KC_LCTL,  KC_LGUI,   KC_LALT,                            KC_SPC,                    KC_RALT,MO(1) ,   KC_RCTL, KC_LEFT, KC_DOWN, KC_RGHT
-=======
-        KC_GESC, KC_1,    KC_2,    KC_3,    KC_4,    KC_5,    KC_6,    KC_7,    KC_8,    KC_9,    KC_0,    KC_MINS, KC_EQL,  KC_BSPC, KC_DEL,
+        QK_GESC, KC_1,    KC_2,    KC_3,    KC_4,    KC_5,    KC_6,    KC_7,    KC_8,    KC_9,    KC_0,    KC_MINS, KC_EQL,  KC_BSPC, KC_DEL,
         KC_TAB,  KC_Q,    KC_W,    KC_E,    KC_R,    KC_T,    KC_Y,    KC_U,    KC_I,    KC_O,    KC_P,    KC_LBRC, KC_RBRC, KC_BSLS, KC_PGUP,
         KC_CAPS, KC_A,    KC_S,    KC_D,    KC_F,    KC_G,    KC_H,    KC_J,    KC_K,    KC_L,    KC_SCLN, KC_QUOT, KC_NUHS, KC_ENT,  KC_PGDN,
         KC_LSFT, KC_NUBS, KC_Z,    KC_X,    KC_C,    KC_V,    KC_B,    KC_N,    KC_M,    KC_COMM, KC_DOT,  KC_SLSH, KC_RSFT, KC_UP,
         KC_LCTL, KC_LGUI, KC_LALT,                            KC_SPC,                    KC_RALT, MO(1),   KC_RCTL, KC_LEFT, KC_DOWN, KC_RGHT
->>>>>>> 6f8bbb16
     ),
 
     [_FUNCTION] = LAYOUT_all(
