{
    "keyboard_name": "Majbritt Rev2",
    "maintainer": "Sleepdealr",
<<<<<<< HEAD
    "height": 5,
    "url": "https://sidderskb.co.uk/",
    "width": 17.5,
=======
>>>>>>> 4791cfae
    "layouts": {
        "LAYOUT": {
            "layout": [
                { "label": "Esc", "x": 0.75, "y": 0 },
                { "label": "!", "x": 1.75, "y": 0 },
                { "label": "\"", "x": 2.75, "y": 0 },
                { "label": "\u00a3", "x": 3.75, "y": 0 },
                { "label": "$", "x": 4.75, "y": 0 },
                { "label": "%", "x": 5.75, "y": 0 },
                { "label": "^", "x": 6.75, "y": 0 },
                { "label": "&", "x": 8.5, "y": 0 },
                { "label": "*", "x": 9.5, "y": 0 },
                { "label": "(", "x": 10.5, "y": 0 },
                { "label": ")", "x": 11.5, "y": 0 },
                { "label": "_", "x": 12.5, "y": 0 },
                { "label": "+", "x": 13.5, "y": 0 },
                { "label": "|", "x": 14.5, "y": 0 },
                { "label": "~", "x": 15.5, "y": 0 },
                { "label": "Del", "x": 16.5, "y": 0 },
                { "label": "Tab", "w": 1.5, "x": 0.5, "y": 1 },
                { "label": "Q", "x": 2, "y": 1 },
                { "label": "W", "x": 3, "y": 1 },
                { "label": "E", "x": 4, "y": 1 },
                { "label": "R", "x": 5, "y": 1 },
                { "label": "T", "x": 6, "y": 1 },
                { "label": "Y", "x": 8, "y": 1 },
                { "label": "U", "x": 9, "y": 1 },
                { "label": "I", "x": 10, "y": 1 },
                { "label": "O", "x": 11, "y": 1 },
                { "label": "P", "x": 12, "y": 1 },
                { "label": "{", "x": 13, "y": 1 },
                { "label": "}", "x": 14, "y": 1 },
                { "label": "Enter", "w": 1.5, "x": 15, "y": 1 },
                { "label": "Pgup", "x": 16.5, "y": 1 },
                { "label": "Caps Lock", "w": 1.75, "x": 0.25, "y": 2 },
                { "label": "A", "x": 2, "y": 2 },
                { "label": "S", "x": 3, "y": 2 },
                { "label": "D", "x": 4, "y": 2 },
                { "label": "F", "x": 5, "y": 2 },
                { "label": "G", "x": 6, "y": 2 },
                { "label": "H", "x": 8.25, "y": 2 },
                { "label": "J", "x": 9.25, "y": 2 },
                { "label": "K", "x": 10.25, "y": 2 },
                { "label": "L", "x": 11.25, "y": 2 },
                { "label": ":", "x": 12.25, "y": 2 },
                { "label": "@", "x": 13.25, "y": 2 },
                { "label": "~", "x": 14.25, "y": 2 },
                { "label": "Enter", "w": 1.25, "x": 15.25, "y": 2 },
                { "label": "Pgdn", "x": 16.5, "y": 2 },
                { "label": "Shift", "w": 1.25, "x": 0, "y": 3 },
                { "label": "|", "x": 1.25, "y": 3 },
                { "label": "Z", "x": 2.25, "y": 3 },
                { "label": "X", "x": 3.25, "y": 3 },
                { "label": "C", "x": 4.25, "y": 3 },
                { "label": "V", "x": 5.25, "y": 3 },
                { "label": "B", "x": 6.25, "y": 3 },
                { "label": "N", "x": 8.75, "y": 3 },
                { "label": "M", "x": 9.75, "y": 3 },
                { "label": "<", "x": 10.75, "y": 3 },
                { "label": ">", "x": 11.75, "y": 3 },
                { "label": "?", "x": 12.75, "y": 3 },
                { "label": "Shift", "w": 1.75, "x": 13.75, "y": 3 },
                { "label": "Up", "x": 15.5, "y": 3 },
                { "label": "Fn", "x": 16.5, "y": 3 },
                { "label": "Ctrl", "w": 1.5, "x": 0, "y": 4 },
                { "label": "Alt", "w": 1.5, "x": 3, "y": 4 },
                { "label": "LSpace", "w": 2.25, "x": 4.5, "y": 4 },
                { "label": "Fn", "x": 6.75, "y": 4 },
                { "label": "RSpace", "w": 2.75, "x": 8.25, "y": 4 },
                { "label": "AltGr", "w": 1.5, "x": 11, "y": 4 },
                { "label": "Left", "x": 14.5, "y": 4 },
                { "label": "Down", "x": 15.5, "y": 4 },
                { "label": "Right", "x": 16.5, "y": 4 }
            ]
        }
    }
}<|MERGE_RESOLUTION|>--- conflicted
+++ resolved
@@ -1,12 +1,7 @@
 {
     "keyboard_name": "Majbritt Rev2",
     "maintainer": "Sleepdealr",
-<<<<<<< HEAD
-    "height": 5,
     "url": "https://sidderskb.co.uk/",
-    "width": 17.5,
-=======
->>>>>>> 4791cfae
     "layouts": {
         "LAYOUT": {
             "layout": [
