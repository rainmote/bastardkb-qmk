# MCU name
MCU = atmega32u4

# Processor frequency
F_CPU = 8000000

# Bootloader selection
BOOTLOADER = caterina

# Build Options
#   change yes to no to disable
#
BOOTMAGIC_ENABLE = no       # Enable Bootmagic Lite
MOUSEKEY_ENABLE = no       # Mouse keys
EXTRAKEY_ENABLE = yes       # Audio control and System control
CONSOLE_ENABLE = yes        # Console for debug
COMMAND_ENABLE = yes        # Commands for debug and configuration
# Do not enable SLEEP_LED_ENABLE. it uses the same timer as BACKLIGHT_ENABLE
SLEEP_LED_ENABLE = no       # Breathing sleep LED during USB suspend
# if this doesn't work, see here: https://github.com/tmk/tmk_keyboard/wiki/FAQ#nkro-doesnt-work
NKRO_ENABLE = no            # USB Nkey Rollover
BACKLIGHT_ENABLE = yes       # Enable keyboard backlight functionality
RGBLIGHT_ENABLE = no       # Enable keyboard RGB underglow
<<<<<<< HEAD
UNICODE_ENABLE = no         # Unicode
=======
BLUETOOTH = AdafruitBLE       # Enable Bluetooth
>>>>>>> 36bc3c86
AUDIO_ENABLE = no           # Audio output
ENCODER_ENABLE = no
BLUETOOTH_ENABLE = yes
BLUETOOTH_DRIVER = AdafruitBLE<|MERGE_RESOLUTION|>--- conflicted
+++ resolved
@@ -21,11 +21,6 @@
 NKRO_ENABLE = no            # USB Nkey Rollover
 BACKLIGHT_ENABLE = yes       # Enable keyboard backlight functionality
 RGBLIGHT_ENABLE = no       # Enable keyboard RGB underglow
-<<<<<<< HEAD
-UNICODE_ENABLE = no         # Unicode
-=======
-BLUETOOTH = AdafruitBLE       # Enable Bluetooth
->>>>>>> 36bc3c86
 AUDIO_ENABLE = no           # Audio output
 ENCODER_ENABLE = no
 BLUETOOTH_ENABLE = yes
