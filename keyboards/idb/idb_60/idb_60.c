--- conflicted
+++ resolved
@@ -35,8 +35,15 @@
     return res;
 }
 
-<<<<<<< HEAD
-	led_set_user(usb_led);
+// Layer LED indicator - drive LED when not on base layer
+
+__attribute__((weak)) layer_state_t layer_state_set_user(layer_state_t state) {
+    if (get_highest_layer(state) == 0) {
+        _idb_60_fn_led_off();
+    } else {
+        _idb_60_fn_led_on();
+    }
+    return state;
 }
 
 inline void _idb_60_caps_led_on(void) {
@@ -53,15 +60,4 @@
 
 inline void _idb_60_fn_led_off(void) {
     writePinHigh(C4);
-=======
-// Layer LED indicator - drive LED when not on base layer
-
-__attribute__((weak)) layer_state_t layer_state_set_user(layer_state_t state) {
-    if (get_highest_layer(state) == 0) {
-        _idb_60_fn_led_off();
-    } else {
-        _idb_60_fn_led_on();
-    }
-    return state;
->>>>>>> 0b6ff594
 }