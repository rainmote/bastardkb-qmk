// Copyright 2018-2021
// ENDO Katsuhiro <ka2hiro@curlybracket.co.jp>
// David Philip Barr <@davidphilipbarr>
// Pierre Chevalier <pierrechevalier83@gmail.com>
// SPDX-License-Identifier: GPL-2.0+

<<<<<<< HEAD
#pragma once

#include "config_common.h"

/* key matrix size */
#define MATRIX_ROWS 8
#define MATRIX_COLS 5

#define DIRECT_PINS { \
    { E6, F7, F6, F5, F4 }, \
    { B1, B3, B2, B6, D3 }, \
    { D1, D0, D4, C6, D7 }, \
    { B4, B5, NO_PIN, NO_PIN, NO_PIN } \
}

#define DIRECT_PINS_RIGHT { \
    { F4, F5, F6, F7, E6 }, \
    { D3, B6, B2, B3, B1 }, \
    { D7, C6, D4, D0, D1 }, \
    { B5, B4, NO_PIN, NO_PIN, NO_PIN } \
}


/* Debounce reduces chatter (unintended double-presses) - set 0 if debouncing is not needed */
#define DEBOUNCE 5

/* serial.c configuration for split keyboard */
#define SOFT_SERIAL_PIN D2

/* Top left key on left half */
=======
>>>>>>> e88f0adc
#define BOOTMAGIC_LITE_ROW    0
#define BOOTMAGIC_LITE_COLUMN 0
/* Top right key on right half */
#define BOOTMAGIC_LITE_ROW_RIGHT    4
#define BOOTMAGIC_LITE_COLUMN_RIGHT 4<|MERGE_RESOLUTION|>--- conflicted
+++ resolved
@@ -4,39 +4,6 @@
 // Pierre Chevalier <pierrechevalier83@gmail.com>
 // SPDX-License-Identifier: GPL-2.0+
 
-<<<<<<< HEAD
-#pragma once
-
-#include "config_common.h"
-
-/* key matrix size */
-#define MATRIX_ROWS 8
-#define MATRIX_COLS 5
-
-#define DIRECT_PINS { \
-    { E6, F7, F6, F5, F4 }, \
-    { B1, B3, B2, B6, D3 }, \
-    { D1, D0, D4, C6, D7 }, \
-    { B4, B5, NO_PIN, NO_PIN, NO_PIN } \
-}
-
-#define DIRECT_PINS_RIGHT { \
-    { F4, F5, F6, F7, E6 }, \
-    { D3, B6, B2, B3, B1 }, \
-    { D7, C6, D4, D0, D1 }, \
-    { B5, B4, NO_PIN, NO_PIN, NO_PIN } \
-}
-
-
-/* Debounce reduces chatter (unintended double-presses) - set 0 if debouncing is not needed */
-#define DEBOUNCE 5
-
-/* serial.c configuration for split keyboard */
-#define SOFT_SERIAL_PIN D2
-
-/* Top left key on left half */
-=======
->>>>>>> e88f0adc
 #define BOOTMAGIC_LITE_ROW    0
 #define BOOTMAGIC_LITE_COLUMN 0
 /* Top right key on right half */
