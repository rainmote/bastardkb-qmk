{
    "keyboard_name": "giabalanai",
    "manufacturer": "3araht",
    "url": "https://github.com/3araht",
    "maintainer": "3araht",
    "usb": {
        "vid": "0xFEED",
        "pid": "0xF4B0",
        "device_version": "0.0.1"
    },
<<<<<<< HEAD
    "matrix_pins": {
        "cols": ["B1", "F7", "F6", "F5", "F4", "B3", "B2", "B6", "D0", "D1"],
        "rows": ["B5", "B4", "E6", "D7", "C6", "D4"]
    },
    "diode_direction": "COL2ROW",
=======
    "features": {
        "midi": true,
        "extrakey": true,
        "encoder": true,
        "bootmagic": false,
        "console": false,
        "mousekey": false,
        "nkro": false,
        "rgblight": false,
        "audio": false
    },
>>>>>>> d06ce015
    "encoder": {
        "rotary": []
    },
    "split": {
        "enabled": true,
        "soft_serial_pin": "D2",
        "encoder": {
            "right": {
                "rotary": [
                    {"pin_a": "B4", "pin_b": "B6"}
                ]
            }
        },
        "matrix_pins": {
            "right": {
                "cols": ["F4", "F5", "F6", "F7", "B1", "B3", "B2", "C7", "B7", "F1"],
                "rows": ["D1", "D0", "D4", "C6", "D7", "E6"]
            }
        }
    },
    "processor": "atmega32u4",
    "bootloader": "caterina",
    "layouts": {
        "LAYOUT": {
          "layout": [
              {"label": "l00", "x": 0,  "y": 0},
              {"label": "l01", "x": 1,  "y": 0},
              {"label": "l02", "x": 2,  "y": 0},
              {"label": "l03", "x": 3,  "y": 0},
              {"label": "l04", "x": 4,  "y": 0},
              {"label": "l05", "x": 5,  "y": 0},
              {"label": "l06", "x": 6,  "y": 0},
              {"label": "l07", "x": 7,  "y": 0},
              {"label": "l08", "x": 8,  "y": 0},
              {"label": "l09", "x": 9,  "y": 0},
              {"label": "l0a", "x": 10, "y": 0},
              {"label": "l0b", "x": 11, "y": 0},

              {"label": "l10", "x": 0.5,  "y": 1},
              {"label": "l11", "x": 1.5,  "y": 1},
              {"label": "l12", "x": 2.5,  "y": 1},
              {"label": "l13", "x": 3.5,  "y": 1},
              {"label": "l14", "x": 4.5,  "y": 1},
              {"label": "l15", "x": 5.5,  "y": 1},
              {"label": "l16", "x": 6.5,  "y": 1},
              {"label": "l17", "x": 7.5,  "y": 1},
              {"label": "l18", "x": 8.5,  "y": 1},
              {"label": "l19", "x": 9.5,  "y": 1},
              {"label": "l1a", "x": 10.5, "y": 1},
              {"label": "l1b", "x": 11.5, "y": 1},

              {"label": "r20", "x": 14.5, "y": 1},

              {"label": "l20", "x": 1,  "y": 2},
              {"label": "l21", "x": 2,  "y": 2},
              {"label": "l22", "x": 3,  "y": 2},
              {"label": "l23", "x": 4,  "y": 2},
              {"label": "l24", "x": 5,  "y": 2},
              {"label": "l25", "x": 6,  "y": 2},
              {"label": "l26", "x": 7,  "y": 2},
              {"label": "l27", "x": 8,  "y": 2},
              {"label": "l28", "x": 9,  "y": 2},
              {"label": "l29", "x": 10, "y": 2},
              {"label": "l2a", "x": 11, "y": 2},
              {"label": "l2b", "x": 12, "y": 2},

              {"label": "r00", "x": 15,   "y": 2},
              {"label": "r01", "x": 16,   "y": 2},
              {"label": "r02", "x": 17,   "y": 2},
              {"label": "r03", "x": 18,   "y": 2},
              {"label": "r04", "x": 19,   "y": 2},
              {"label": "r05", "x": 20,   "y": 2},
              {"label": "r06", "x": 21,   "y": 2},
              {"label": "r07", "x": 22,   "y": 2},
              {"label": "r08", "x": 23,   "y": 2},
              {"label": "r09", "x": 24,   "y": 2},
              {"label": "r0a", "x": 25,   "y": 2},
              {"label": "r0b", "x": 26,   "y": 2},

              {"label": "renc", "x": 27.5, "y": 2},

              {"label": "l30", "x": 1.5,  "y": 3},
              {"label": "l31", "x": 2.5,  "y": 3},
              {"label": "l32", "x": 3.5,  "y": 3},
              {"label": "l33", "x": 4.5,  "y": 3},
              {"label": "l34", "x": 5.5,  "y": 3},
              {"label": "l35", "x": 6.5,  "y": 3},
              {"label": "l36", "x": 7.5,  "y": 3},
              {"label": "l37", "x": 8.5,  "y": 3},
              {"label": "l38", "x": 9.5,  "y": 3},
              {"label": "l39", "x": 10.5, "y": 3},
              {"label": "l3a", "x": 11.5, "y": 3},
              {"label": "l3b", "x": 12.5, "y": 3},

              {"label": "r10", "x": 14.5, "y": 3},
              {"label": "r11", "x": 15.5, "y": 3},
              {"label": "r12", "x": 16.5, "y": 3},
              {"label": "r13", "x": 17.5, "y": 3},
              {"label": "r14", "x": 18.5, "y": 3},
              {"label": "r15", "x": 19.5, "y": 3},
              {"label": "r16", "x": 20.5, "y": 3},
              {"label": "r17", "x": 21.5, "y": 3},
              {"label": "r18", "x": 22.5, "y": 3},
              {"label": "r19", "x": 23.5, "y": 3},
              {"label": "r1a", "x": 24.5, "y": 3},
              {"label": "r1b", "x": 25.5, "y": 3},
              {"label": "r1c", "x": 26.5, "y": 3},

              {"label": "l40", "x": 2,  "y": 4},
              {"label": "l41", "x": 3,  "y": 4},
              {"label": "l42", "x": 4,  "y": 4},
              {"label": "l43", "x": 5,  "y": 4},
              {"label": "l44", "x": 6,  "y": 4},
              {"label": "l45", "x": 7,  "y": 4},
              {"label": "l46", "x": 8,  "y": 4},
              {"label": "l47", "x": 9,  "y": 4},
              {"label": "l48", "x": 10, "y": 4},
              {"label": "l49", "x": 11, "y": 4},
              {"label": "l4a", "x": 12, "y": 4},
              {"label": "l4b", "x": 13, "y": 4},

              {"label": "r21", "x": 15, "y": 4},
              {"label": "r22", "x": 16, "y": 4},
              {"label": "r23", "x": 17, "y": 4},
              {"label": "r24", "x": 18, "y": 4},
              {"label": "r25", "x": 19, "y": 4},
              {"label": "r26", "x": 20, "y": 4},
              {"label": "r27", "x": 21, "y": 4},
              {"label": "r28", "x": 22, "y": 4},
              {"label": "r29", "x": 23, "y": 4},
              {"label": "r2a", "x": 24, "y": 4},
              {"label": "r2b", "x": 25, "y": 4},
              {"label": "r2c", "x": 26, "y": 4}
            ]
        }
    }
}<|MERGE_RESOLUTION|>--- conflicted
+++ resolved
@@ -8,13 +8,11 @@
         "pid": "0xF4B0",
         "device_version": "0.0.1"
     },
-<<<<<<< HEAD
     "matrix_pins": {
         "cols": ["B1", "F7", "F6", "F5", "F4", "B3", "B2", "B6", "D0", "D1"],
         "rows": ["B5", "B4", "E6", "D7", "C6", "D4"]
     },
     "diode_direction": "COL2ROW",
-=======
     "features": {
         "midi": true,
         "extrakey": true,
@@ -26,7 +24,6 @@
         "rgblight": false,
         "audio": false
     },
->>>>>>> d06ce015
     "encoder": {
         "rotary": []
     },
