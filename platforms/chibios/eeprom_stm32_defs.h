/* Copyright 2021 QMK
 *
 * This program is free software: you can redistribute it and/or modify
 * it under the terms of the GNU General Public License as published by
 * the Free Software Foundation, either version 3 of the License, or
 * (at your option) any later version.
 *
 * This program is distributed in the hope that it will be useful,
 * but WITHOUT ANY WARRANTY; without even the implied warranty of
 * MERCHANTABILITY or FITNESS FOR A PARTICULAR PURPOSE.  See the
 * GNU General Public License for more details.
 *
 * You should have received a copy of the GNU General Public License
 * along with this program.  If not, see <http://www.gnu.org/licenses/>.
 */
#pragma once

#include <hal.h>

#if !defined(FEE_PAGE_SIZE) || !defined(FEE_PAGE_COUNT)
#    if defined(STM32F103xB) || defined(STM32F042x6) || defined(GD32VF103C8) || defined(GD32VF103CB)
#        ifndef FEE_PAGE_SIZE
#            define FEE_PAGE_SIZE 0x400 // Page size = 1KByte
#        endif
#        ifndef FEE_PAGE_COUNT
<<<<<<< HEAD
#            define FEE_PAGE_COUNT 8  // How many pages are used
=======
#            define FEE_PAGE_COUNT 2 // How many pages are used
>>>>>>> 30209de9
#        endif
#    elif defined(STM32F103xE) || defined(STM32F303xC) || defined(STM32F072xB) || defined(STM32F070xB)
#        ifndef FEE_PAGE_SIZE
#            define FEE_PAGE_SIZE 0x800 // Page size = 2KByte
#        endif
#        ifndef FEE_PAGE_COUNT
#            define FEE_PAGE_COUNT 4 // How many pages are used
#        endif
#    elif defined(STM32F401xC) || defined(STM32F401xE) || defined(STM32F405xG) || defined(STM32F411xE)
#        ifndef FEE_PAGE_SIZE
#            define FEE_PAGE_SIZE 0x4000 // Page size = 16KByte
#        endif
#        ifndef FEE_PAGE_COUNT
#            define FEE_PAGE_COUNT 1 // How many pages are used
#        endif
#    endif
#endif

#if !defined(FEE_MCU_FLASH_SIZE)
#    if defined(STM32F042x6)
#        define FEE_MCU_FLASH_SIZE 32 // Size in Kb
#    elif defined(GD32VF103C8)
#        define FEE_MCU_FLASH_SIZE 64 // Size in Kb
#    elif defined(STM32F103xB) || defined(STM32F072xB) || defined(STM32F070xB) || defined(GD32VF103CB)
#        define FEE_MCU_FLASH_SIZE 128 // Size in Kb
#    elif defined(STM32F303xC) || defined(STM32F401xC)
#        define FEE_MCU_FLASH_SIZE 256 // Size in Kb
#    elif defined(STM32F103xE) || defined(STM32F401xE) || defined(STM32F411xE)
#        define FEE_MCU_FLASH_SIZE 512 // Size in Kb
#    elif defined(STM32F405xG)
#        define FEE_MCU_FLASH_SIZE 1024 // Size in Kb
#    endif
#endif

/* Start of the emulated eeprom */
#if !defined(FEE_PAGE_BASE_ADDRESS)
#    if defined(STM32F401xC) || defined(STM32F401xE) || defined(STM32F405xG) || defined(STM32F411xE)
#        ifndef FEE_PAGE_BASE_ADDRESS
#            define FEE_PAGE_BASE_ADDRESS 0x08004000 // bodge to force 2nd 16k page
#        endif
#    else
#        ifndef FEE_FLASH_BASE
#            define FEE_FLASH_BASE 0x8000000
#        endif
/* Default to end of flash */
#        define FEE_PAGE_BASE_ADDRESS ((uintptr_t)(FEE_FLASH_BASE) + FEE_MCU_FLASH_SIZE * 1024 - (FEE_PAGE_COUNT * FEE_PAGE_SIZE))
#    endif
#endif

/* Addressable range 16KByte: 0 <-> (0x1FFF << 1) */
#define FEE_ADDRESS_MAX_SIZE 0x4000

/* Size of combined compacted eeprom and write log pages */
#define FEE_DENSITY_MAX_SIZE (FEE_PAGE_COUNT * FEE_PAGE_SIZE)

#ifndef FEE_MCU_FLASH_SIZE_IGNORE_CHECK /* *TODO: Get rid of this check */
#    if FEE_DENSITY_MAX_SIZE > (FEE_MCU_FLASH_SIZE * 1024)
#        pragma message STR(FEE_DENSITY_MAX_SIZE) " > " STR(FEE_MCU_FLASH_SIZE * 1024)
#        error emulated eeprom: FEE_DENSITY_MAX_SIZE is greater than available flash size
#    endif
#endif

/* Size of emulated eeprom */
#ifdef FEE_DENSITY_BYTES
#    if (FEE_DENSITY_BYTES > FEE_DENSITY_MAX_SIZE)
#        pragma message STR(FEE_DENSITY_BYTES) " > " STR(FEE_DENSITY_MAX_SIZE)
#        error emulated eeprom: FEE_DENSITY_BYTES exceeds FEE_DENSITY_MAX_SIZE
#    endif
#    if (FEE_DENSITY_BYTES == FEE_DENSITY_MAX_SIZE)
#        pragma message STR(FEE_DENSITY_BYTES) " == " STR(FEE_DENSITY_MAX_SIZE)
#        warning emulated eeprom: FEE_DENSITY_BYTES leaves no room for a write log.  This will greatly increase the flash wear rate!
#    endif
#    if FEE_DENSITY_BYTES > FEE_ADDRESS_MAX_SIZE
#        pragma message STR(FEE_DENSITY_BYTES) " > " STR(FEE_ADDRESS_MAX_SIZE)
#        error emulated eeprom: FEE_DENSITY_BYTES is greater than FEE_ADDRESS_MAX_SIZE allows
#    endif
#    if ((FEE_DENSITY_BYTES) % 2) == 1
#        error emulated eeprom: FEE_DENSITY_BYTES must be even
#    endif
#else
/* Default to half of allocated space used for emulated eeprom, half for write log */
#    define FEE_DENSITY_BYTES (FEE_PAGE_COUNT * FEE_PAGE_SIZE / 2)
#endif

/* Size of write log */
#ifdef FEE_WRITE_LOG_BYTES
#    if ((FEE_DENSITY_BYTES + FEE_WRITE_LOG_BYTES) > FEE_DENSITY_MAX_SIZE)
#        pragma message STR(FEE_DENSITY_BYTES) " + " STR(FEE_WRITE_LOG_BYTES) " > " STR(FEE_DENSITY_MAX_SIZE)
#        error emulated eeprom: FEE_WRITE_LOG_BYTES exceeds remaining FEE_DENSITY_MAX_SIZE
#    endif
#    if ((FEE_WRITE_LOG_BYTES) % 2) == 1
#        error emulated eeprom: FEE_WRITE_LOG_BYTES must be even
#    endif
#else
/* Default to use all remaining space */
#    define FEE_WRITE_LOG_BYTES (FEE_PAGE_COUNT * FEE_PAGE_SIZE - FEE_DENSITY_BYTES)
#endif

/* Start of the emulated eeprom compacted flash area */
#define FEE_COMPACTED_BASE_ADDRESS FEE_PAGE_BASE_ADDRESS
/* End of the emulated eeprom compacted flash area */
#define FEE_COMPACTED_LAST_ADDRESS (FEE_COMPACTED_BASE_ADDRESS + FEE_DENSITY_BYTES)
/* Start of the emulated eeprom write log */
#define FEE_WRITE_LOG_BASE_ADDRESS FEE_COMPACTED_LAST_ADDRESS
/* End of the emulated eeprom write log */
#define FEE_WRITE_LOG_LAST_ADDRESS (FEE_WRITE_LOG_BASE_ADDRESS + FEE_WRITE_LOG_BYTES)

#if defined(DYNAMIC_KEYMAP_EEPROM_MAX_ADDR) && (DYNAMIC_KEYMAP_EEPROM_MAX_ADDR >= FEE_DENSITY_BYTES)
#    error emulated eeprom: DYNAMIC_KEYMAP_EEPROM_MAX_ADDR is greater than the FEE_DENSITY_BYTES available
#endif<|MERGE_RESOLUTION|>--- conflicted
+++ resolved
@@ -23,11 +23,7 @@
 #            define FEE_PAGE_SIZE 0x400 // Page size = 1KByte
 #        endif
 #        ifndef FEE_PAGE_COUNT
-<<<<<<< HEAD
 #            define FEE_PAGE_COUNT 8  // How many pages are used
-=======
-#            define FEE_PAGE_COUNT 2 // How many pages are used
->>>>>>> 30209de9
 #        endif
 #    elif defined(STM32F103xE) || defined(STM32F303xC) || defined(STM32F072xB) || defined(STM32F070xB)
 #        ifndef FEE_PAGE_SIZE
