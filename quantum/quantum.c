/* Copyright 2016-2017 Jack Humbert
 *
 * This program is free software: you can redistribute it and/or modify
 * it under the terms of the GNU General Public License as published by
 * the Free Software Foundation, either version 2 of the License, or
 * (at your option) any later version.
 *
 * This program is distributed in the hope that it will be useful,
 * but WITHOUT ANY WARRANTY; without even the implied warranty of
 * MERCHANTABILITY or FITNESS FOR A PARTICULAR PURPOSE.  See the
 * GNU General Public License for more details.
 *
 * You should have received a copy of the GNU General Public License
 * along with this program.  If not, see <http://www.gnu.org/licenses/>.
 */

#include "quantum.h"
#include "magic.h"
#include "qmk_settings.h"

#ifdef BLUETOOTH_ENABLE
#    include "outputselect.h"
#endif

#ifdef BACKLIGHT_ENABLE
#    include "backlight.h"
#endif

#ifdef MIDI_ENABLE
#    include "process_midi.h"
#endif

#ifdef VELOCIKEY_ENABLE
#    include "velocikey.h"
#endif

#ifdef HAPTIC_ENABLE
#    include "haptic.h"
#endif

#ifdef VIAL_ENABLE
#    include "vial.h"
#endif

#ifdef AUDIO_ENABLE
#    ifndef GOODBYE_SONG
#        define GOODBYE_SONG SONG(GOODBYE_SOUND)
#    endif
float goodbye_song[][2] = GOODBYE_SONG;
#    ifdef DEFAULT_LAYER_SONGS
float default_layer_songs[][16][2] = DEFAULT_LAYER_SONGS;
#    endif
#endif

uint8_t extract_mod_bits(uint16_t code) {
    switch (code) {
        case QK_MODS ... QK_MODS_MAX:
            break;
        default:
            return 0;
    }

    uint8_t mods_to_send = 0;

    if (code & QK_RMODS_MIN) { // Right mod flag is set
        if (code & QK_LCTL) mods_to_send |= MOD_BIT(KC_RIGHT_CTRL);
        if (code & QK_LSFT) mods_to_send |= MOD_BIT(KC_RIGHT_SHIFT);
        if (code & QK_LALT) mods_to_send |= MOD_BIT(KC_RIGHT_ALT);
        if (code & QK_LGUI) mods_to_send |= MOD_BIT(KC_RIGHT_GUI);
    } else {
        if (code & QK_LCTL) mods_to_send |= MOD_BIT(KC_LEFT_CTRL);
        if (code & QK_LSFT) mods_to_send |= MOD_BIT(KC_LEFT_SHIFT);
        if (code & QK_LALT) mods_to_send |= MOD_BIT(KC_LEFT_ALT);
        if (code & QK_LGUI) mods_to_send |= MOD_BIT(KC_LEFT_GUI);
    }

    return mods_to_send;
}

void do_code16(uint16_t code, void (*f)(uint8_t)) {
    f(extract_mod_bits(code));
}

__attribute__((weak)) void register_code16(uint16_t code) {
    if (IS_MOD(code) || code == KC_NO) {
        do_code16(code, register_mods);
    } else {
        do_code16(code, register_weak_mods);
    }
    register_code(code);
}

__attribute__((weak)) void unregister_code16(uint16_t code) {
    unregister_code(code);
    if (IS_MOD(code) || code == KC_NO) {
        do_code16(code, unregister_mods);
    } else {
        do_code16(code, unregister_weak_mods);
    }
}

/** \brief Tap a keycode with a delay.
 *
 * \param code The modded keycode to tap.
 * \param delay The amount of time in milliseconds to leave the keycode registered, before unregistering it.
 */
__attribute__((weak)) void tap_code16_delay(uint16_t code, uint16_t delay) {
    register_code16(code);
<<<<<<< HEAD
    if (code == KC_CAPS_LOCK) {
        qs_wait_ms(QS_tap_hold_caps_delay);
    } else if (TAP_CODE_DELAY > 0) {
        qs_wait_ms(QS_tap_code_delay);
=======
    for (uint16_t i = delay; i > 0; i--) {
        wait_ms(1);
>>>>>>> c2f68e32
    }
    unregister_code16(code);
}

/** \brief Tap a keycode with the default delay.
 *
 * \param code The modded keycode to tap. If `code` is `KC_CAPS_LOCK`, the delay will be `TAP_HOLD_CAPS_DELAY`, otherwise `TAP_CODE_DELAY`, if defined.
 */
__attribute__((weak)) void tap_code16(uint16_t code) {
    tap_code16_delay(code, code == KC_CAPS_LOCK ? TAP_HOLD_CAPS_DELAY : TAP_CODE_DELAY);
}

__attribute__((weak)) bool process_action_kb(keyrecord_t *record) {
    return true;
}

__attribute__((weak)) bool process_record_kb(uint16_t keycode, keyrecord_t *record) {
    return process_record_user(keycode, record);
}

__attribute__((weak)) bool process_record_user(uint16_t keycode, keyrecord_t *record) {
    return true;
}

__attribute__((weak)) void post_process_record_kb(uint16_t keycode, keyrecord_t *record) {
    post_process_record_user(keycode, record);
}

__attribute__((weak)) void post_process_record_user(uint16_t keycode, keyrecord_t *record) {}

void shutdown_quantum(void) {
    clear_keyboard();
#if defined(MIDI_ENABLE) && defined(MIDI_BASIC)
    process_midi_all_notes_off();
#endif
#ifdef AUDIO_ENABLE
#    ifndef NO_MUSIC_MODE
    music_all_notes_off();
#    endif
    uint16_t timer_start = timer_read();
    PLAY_SONG(goodbye_song);
    shutdown_user();
    while (timer_elapsed(timer_start) < 250)
        wait_ms(1);
    stop_all_notes();
#else
    shutdown_user();
    wait_ms(250);
#endif
#ifdef HAPTIC_ENABLE
    haptic_shutdown();
#endif
}

void reset_keyboard(void) {
    shutdown_quantum();
    bootloader_jump();
}

void soft_reset_keyboard(void) {
    shutdown_quantum();
    mcu_reset();
}

/* Convert record into usable keycode via the contained event. */
uint16_t get_record_keycode(keyrecord_t *record, bool update_layer_cache) {
#ifdef COMBO_ENABLE
    if (record->keycode) {
        return record->keycode;
    }
#endif
    return get_event_keycode(record->event, update_layer_cache);
}

/* Convert event into usable keycode. Checks the layer cache to ensure that it
 * retains the correct keycode after a layer change, if the key is still pressed.
 * "update_layer_cache" is to ensure that it only updates the layer cache when
 * appropriate, otherwise, it will update it and cause layer tap (and other keys)
 * from triggering properly.
 */
uint16_t get_event_keycode(keyevent_t event, bool update_layer_cache) {
#if !defined(NO_ACTION_LAYER) && !defined(STRICT_LAYER_RELEASE)
    /* TODO: Use store_or_get_action() or a similar function. */
    if (!disable_action_cache) {
        uint8_t layer;

        if (event.pressed && update_layer_cache) {
            layer = layer_switch_get_layer(event.key);
            update_source_layers_cache(event.key, layer);
        } else {
            layer = read_source_layers_cache(event.key);
        }
        return keymap_key_to_keycode(layer, event.key);
    } else
#endif
        return keymap_key_to_keycode(layer_switch_get_layer(event.key), event.key);
}

/* Get keycode, and then process pre tapping functionality */
bool pre_process_record_quantum(keyrecord_t *record) {
    if (!(
#ifdef COMBO_ENABLE
            process_combo(get_record_keycode(record, true), record) &&
#endif
            true)) {
        return false;
    }
    return true; // continue processing
}

/* Get keycode, and then call keyboard function */
void post_process_record_quantum(keyrecord_t *record) {
    uint16_t keycode = get_record_keycode(record, false);
    post_process_record_kb(keycode, record);
}

bool process_record_quantum(keyrecord_t *record) {
    uint16_t keycode = get_record_keycode(record, true);
    return process_record_quantum_helper(keycode, record);
}
/* Core keycode function, hands off handling to other functions,
    then processes internal quantum keycodes, and then processes
    ACTIONs.                                                      */
bool process_record_quantum_helper(uint16_t keycode, keyrecord_t *record) {
    // This is how you use actions here
    // if (keycode == KC_LEAD) {
    //   action_t action;
    //   action.code = ACTION_DEFAULT_LAYER_SET(0);
    //   process_action(record, action);
    //   return false;
    // }

#if defined(SECURE_ENABLE)
    if (!preprocess_secure(keycode, record)) {
        return false;
    }
#endif

#ifdef VELOCIKEY_ENABLE
    if (velocikey_enabled() && record->event.pressed) {
        velocikey_accelerate();
    }
#endif

#ifdef WPM_ENABLE
    if (record->event.pressed) {
        update_wpm(keycode);
    }
#endif

#ifdef TAP_DANCE_ENABLE
    preprocess_tap_dance(keycode, record);
#endif

    if (!(
#if defined(KEY_LOCK_ENABLE)
            // Must run first to be able to mask key_up events.
            process_key_lock(&keycode, record) &&
#endif
#if defined(DYNAMIC_MACRO_ENABLE) && !defined(DYNAMIC_MACRO_USER_CALL)
            // Must run asap to ensure all keypresses are recorded.
            process_dynamic_macro(keycode, record) &&
#endif
#if defined(AUDIO_ENABLE) && defined(AUDIO_CLICKY)
            process_clicky(keycode, record) &&
#endif
#ifdef HAPTIC_ENABLE
            process_haptic(keycode, record) &&
#endif
#if defined(VIA_ENABLE)
            process_record_via(keycode, record) &&
#endif
#if defined(VIAL_ENABLE)
            process_record_vial(keycode, record) &&
#endif
            process_record_kb(keycode, record) &&
#if defined(SECURE_ENABLE)
            process_secure(keycode, record) &&
#endif
#if defined(SEQUENCER_ENABLE)
            process_sequencer(keycode, record) &&
#endif
#if defined(MIDI_ENABLE) && defined(MIDI_ADVANCED)
            process_midi(keycode, record) &&
#endif
#ifdef AUDIO_ENABLE
            process_audio(keycode, record) &&
#endif
#if defined(BACKLIGHT_ENABLE) || defined(LED_MATRIX_ENABLE)
            process_backlight(keycode, record) &&
#endif
#ifdef STENO_ENABLE
            process_steno(keycode, record) &&
#endif
#if (defined(AUDIO_ENABLE) || (defined(MIDI_ENABLE) && defined(MIDI_BASIC))) && !defined(NO_MUSIC_MODE)
            process_music(keycode, record) &&
#endif
#ifdef KEY_OVERRIDE_ENABLE
            process_key_override(keycode, record) &&
#endif
#ifdef TAP_DANCE_ENABLE
            process_tap_dance(keycode, record) &&
#endif
#ifdef CAPS_WORD_ENABLE
            process_caps_word(keycode, record) &&
#endif
#if defined(UNICODE_COMMON_ENABLE)
            process_unicode_common(keycode, record) &&
#endif
#ifdef LEADER_ENABLE
            process_leader(keycode, record) &&
#endif
#ifdef PRINTING_ENABLE
            process_printer(keycode, record) &&
#endif
#ifdef AUTO_SHIFT_ENABLE
            process_auto_shift(keycode, record) &&
#endif
#ifdef DYNAMIC_TAPPING_TERM_ENABLE
            process_dynamic_tapping_term(keycode, record) &&
#endif
#ifdef SPACE_CADET_ENABLE
            process_space_cadet(keycode, record) &&
#endif
#ifdef MAGIC_KEYCODE_ENABLE
            process_magic(keycode, record) &&
#endif
#ifdef GRAVE_ESC_ENABLE
            process_grave_esc(keycode, record) &&
#endif
#if defined(RGBLIGHT_ENABLE) || defined(RGB_MATRIX_ENABLE)
            process_rgb(keycode, record) &&
#endif
#ifdef JOYSTICK_ENABLE
            process_joystick(keycode, record) &&
#endif
#ifdef PROGRAMMABLE_BUTTON_ENABLE
            process_programmable_button(keycode, record) &&
#endif
            true)) {
        return false;
    }

    if (record->event.pressed) {
        switch (keycode) {
#ifndef NO_RESET
            case QK_BOOTLOADER:
                reset_keyboard();
                return false;
            case QK_REBOOT:
                soft_reset_keyboard();
                return false;
#endif
#ifndef NO_DEBUG
            case QK_DEBUG_TOGGLE:
                debug_enable ^= 1;
                if (debug_enable) {
                    print("DEBUG: enabled.\n");
                } else {
                    print("DEBUG: disabled.\n");
                }
#endif
                return false;
            case QK_CLEAR_EEPROM:
                eeconfig_init();
#ifndef NO_RESET
                soft_reset_keyboard();
#endif
                return false;
#ifdef VELOCIKEY_ENABLE
            case VLK_TOG:
                velocikey_toggle();
                return false;
#endif
#ifdef BLUETOOTH_ENABLE
            case OUT_AUTO:
                set_output(OUTPUT_AUTO);
                return false;
            case OUT_USB:
                set_output(OUTPUT_USB);
                return false;
            case OUT_BT:
                set_output(OUTPUT_BLUETOOTH);
                return false;
#endif
#ifndef NO_ACTION_ONESHOT
            case ONESHOT_TOGGLE:
                oneshot_toggle();
                break;
            case ONESHOT_ENABLE:
                oneshot_enable();
                break;
            case ONESHOT_DISABLE:
                oneshot_disable();
                break;
#endif
#ifdef ENABLE_COMPILE_KEYCODE
            case QK_MAKE: // Compiles the firmware, and adds the flash command based on keyboard bootloader
            {
#    ifdef NO_ACTION_ONESHOT
                const uint8_t temp_mod = mod_config(get_mods());
#    else
                const uint8_t temp_mod = mod_config(get_mods() | get_oneshot_mods());
                clear_oneshot_mods();
#    endif
                clear_mods();

                SEND_STRING_DELAY("qmk", TAP_CODE_DELAY);
                if (temp_mod & MOD_MASK_SHIFT) { // if shift is held, flash rather than compile
                    SEND_STRING_DELAY(" flash ", TAP_CODE_DELAY);
                } else {
                    SEND_STRING_DELAY(" compile ", TAP_CODE_DELAY);
                }
                SEND_STRING_DELAY("-kb " QMK_KEYBOARD " -km " QMK_KEYMAP SS_TAP(X_ENTER), TAP_CODE_DELAY);
                if (temp_mod & MOD_MASK_SHIFT && temp_mod & MOD_MASK_CTRL) {
                    reset_keyboard();
                }
            }
#endif
        }
    }

    return process_action_kb(record);
}

void set_single_persistent_default_layer(uint8_t default_layer) {
#if defined(AUDIO_ENABLE) && defined(DEFAULT_LAYER_SONGS)
    PLAY_SONG(default_layer_songs[default_layer]);
#endif
    eeconfig_update_default_layer((layer_state_t)1 << default_layer);
    default_layer_set((layer_state_t)1 << default_layer);
}

layer_state_t update_tri_layer_state(layer_state_t state, uint8_t layer1, uint8_t layer2, uint8_t layer3) {
    layer_state_t mask12 = ((layer_state_t)1 << layer1) | ((layer_state_t)1 << layer2);
    layer_state_t mask3  = (layer_state_t)1 << layer3;
    return (state & mask12) == mask12 ? (state | mask3) : (state & ~mask3);
}

void update_tri_layer(uint8_t layer1, uint8_t layer2, uint8_t layer3) {
    layer_state_set(update_tri_layer_state(layer_state, layer1, layer2, layer3));
}

// TODO: remove legacy api
void matrix_init_quantum() {
    matrix_init_kb();
}
void matrix_scan_quantum() {
    matrix_scan_kb();
}

//------------------------------------------------------------------------------
// Override these functions in your keymap file to play different tunes on
// different events such as startup and bootloader jump

__attribute__((weak)) void startup_user() {}

__attribute__((weak)) void shutdown_user() {}

void suspend_power_down_quantum(void) {
    suspend_power_down_kb();
#ifndef NO_SUSPEND_POWER_DOWN
// Turn off backlight
#    ifdef BACKLIGHT_ENABLE
    backlight_set(0);
#    endif

#    ifdef LED_MATRIX_ENABLE
    led_matrix_task();
#    endif
#    ifdef RGB_MATRIX_ENABLE
    rgb_matrix_task();
#    endif

    // Turn off LED indicators
    led_suspend();

// Turn off audio
#    ifdef AUDIO_ENABLE
    stop_all_notes();
#    endif

// Turn off underglow
#    if defined(RGBLIGHT_SLEEP) && defined(RGBLIGHT_ENABLE)
    rgblight_suspend();
#    endif

#    if defined(LED_MATRIX_ENABLE)
    led_matrix_set_suspend_state(true);
#    endif
#    if defined(RGB_MATRIX_ENABLE)
    rgb_matrix_set_suspend_state(true);
#    endif

#    ifdef OLED_ENABLE
    oled_off();
#    endif
#    ifdef ST7565_ENABLE
    st7565_off();
#    endif
#    if defined(POINTING_DEVICE_ENABLE)
    // run to ensure scanning occurs while suspended
    pointing_device_task();
#    endif
#endif
}

__attribute__((weak)) void suspend_wakeup_init_quantum(void) {
// Turn on backlight
#ifdef BACKLIGHT_ENABLE
    backlight_init();
#endif

    // Restore LED indicators
    led_wakeup();

// Wake up underglow
#if defined(RGBLIGHT_SLEEP) && defined(RGBLIGHT_ENABLE)
    rgblight_wakeup();
#endif

#if defined(LED_MATRIX_ENABLE)
    led_matrix_set_suspend_state(false);
#endif
#if defined(RGB_MATRIX_ENABLE)
    rgb_matrix_set_suspend_state(false);
#endif
    suspend_wakeup_init_kb();
}

/** \brief converts unsigned integers into char arrays
 *
 * Takes an unsigned integer and converts that value into an equivalent char array
 * A padding character may be specified, ' ' for leading spaces, '0' for leading zeros.
 */

const char *get_numeric_str(char *buf, size_t buf_len, uint32_t curr_num, char curr_pad) {
    buf[buf_len - 1] = '\0';
    for (size_t i = 0; i < buf_len - 1; ++i) {
        char c               = '0' + curr_num % 10;
        buf[buf_len - 2 - i] = (c == '0' && i == 0) ? '0' : (curr_num > 0 ? c : curr_pad);
        curr_num /= 10;
    }
    return buf;
}

/** \brief converts uint8_t into char array
 *
 * Takes an uint8_t, and uses an internal static buffer to render that value into a char array
 * A padding character may be specified, ' ' for leading spaces, '0' for leading zeros.
 *
 * NOTE: Subsequent invocations will reuse the same static buffer and overwrite the previous
 *       contents. Use the result immediately, instead of caching it.
 */
const char *get_u8_str(uint8_t curr_num, char curr_pad) {
    static char    buf[4]   = {0};
    static uint8_t last_num = 0xFF;
    static char    last_pad = '\0';
    if (last_num == curr_num && last_pad == curr_pad) {
        return buf;
    }
    last_num = curr_num;
    last_pad = curr_pad;
    return get_numeric_str(buf, sizeof(buf), curr_num, curr_pad);
}

/** \brief converts uint16_t into char array
 *
 * Takes an uint16_t, and uses an internal static buffer to render that value into a char array
 * A padding character may be specified, ' ' for leading spaces, '0' for leading zeros.
 *
 * NOTE: Subsequent invocations will reuse the same static buffer and overwrite the previous
 *       contents. Use the result immediately, instead of caching it.
 */
const char *get_u16_str(uint16_t curr_num, char curr_pad) {
    static char     buf[6]   = {0};
    static uint16_t last_num = 0xFF;
    static char     last_pad = '\0';
    if (last_num == curr_num && last_pad == curr_pad) {
        return buf;
    }
    last_num = curr_num;
    last_pad = curr_pad;
    return get_numeric_str(buf, sizeof(buf), curr_num, curr_pad);
}

#if defined(SECURE_ENABLE)
void secure_hook_quantum(secure_status_t secure_status) {
    // If keys are being held when this is triggered, they may not be released properly
    // this can result in stuck keys, mods and layers.  To prevent that, manually
    // clear these, when it is triggered.

    if (secure_status == SECURE_PENDING) {
        clear_keyboard();
        layer_clear();
    }
}
#endif<|MERGE_RESOLUTION|>--- conflicted
+++ resolved
@@ -106,15 +106,8 @@
  */
 __attribute__((weak)) void tap_code16_delay(uint16_t code, uint16_t delay) {
     register_code16(code);
-<<<<<<< HEAD
-    if (code == KC_CAPS_LOCK) {
-        qs_wait_ms(QS_tap_hold_caps_delay);
-    } else if (TAP_CODE_DELAY > 0) {
-        qs_wait_ms(QS_tap_code_delay);
-=======
     for (uint16_t i = delay; i > 0; i--) {
         wait_ms(1);
->>>>>>> c2f68e32
     }
     unregister_code16(code);
 }
