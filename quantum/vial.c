--- conflicted
+++ resolved
@@ -23,17 +23,8 @@
 #include "dynamic_keymap.h"
 #include "quantum.h"
 
-<<<<<<< HEAD
 #include "vial_ensure_keycode.h"
 
-enum {
-    vial_get_keyboard_id = 0x00,
-    vial_get_size = 0x01,
-    vial_get_def = 0x02,
-    vial_get_encoder = 0x03,
-    vial_set_encoder = 0x04,
-};
-=======
 #define VIAL_UNLOCK_COUNTER_MAX 50
 
 #ifdef VIAL_INSECURE
@@ -52,7 +43,6 @@
 #define VIAL_UNLOCK_NUM_KEYS (sizeof(vial_unlock_combo_rows)/sizeof(vial_unlock_combo_rows[0]))
 _Static_assert(VIAL_UNLOCK_NUM_KEYS < 15, "Max 15 unlock keys");
 #endif
->>>>>>> edb24a5b
 
 void vial_handle_cmd(uint8_t *msg, uint8_t length) {
     /* All packets must be fixed 32 bytes */
