--- conflicted
+++ resolved
@@ -42,7 +42,7 @@
 #    define VIA_QMK_RGBLIGHT_ENABLE
 #endif
 
-#if defined(RGB_MATRIX_ENABLE) && !defined(VIA_QMK_RGBLIGHT_ENABLE) && !defined(VIA_CUSTOM_LIGHTING_ENABLE)
+#if defined(RGB_MATRIX_ENABLE) && !defined(VIA_QMK_RGBLIGHT_ENABLE) && !defined(VIA_CUSTOM_LIGHTING_ENABLE) && !defined(VIALRGB_ENABLE)
 #    define VIA_QMK_RGB_MATRIX_ENABLE
 #endif
 
@@ -339,22 +339,16 @@
 #if defined(VIA_QMK_RGBLIGHT_ENABLE)
             via_qmk_rgblight_set_value(command_data);
 #endif
-<<<<<<< HEAD
 #if defined(VIALRGB_ENABLE)
             vialrgb_set_value(data, length);
-=======
+#endif
 #if defined(VIA_QMK_RGB_MATRIX_ENABLE)
             via_qmk_rgb_matrix_set_value(command_data);
->>>>>>> 2714c70b
 #endif
 #if defined(VIA_CUSTOM_LIGHTING_ENABLE)
             raw_hid_receive_kb(data, length);
 #endif
-<<<<<<< HEAD
-#if !defined(VIA_QMK_BACKLIGHT_ENABLE) && !defined(VIA_QMK_RGBLIGHT_ENABLE) && !defined(VIALRGB_ENABLE) && !defined(VIA_CUSTOM_LIGHTING_ENABLE)
-=======
-#if !defined(VIA_QMK_BACKLIGHT_ENABLE) && !defined(VIA_QMK_RGBLIGHT_ENABLE) && !defined(VIA_CUSTOM_LIGHTING_ENABLE) && !defined(VIA_QMK_RGB_MATRIX_ENABLE)
->>>>>>> 2714c70b
+#if !defined(VIA_QMK_BACKLIGHT_ENABLE) && !defined(VIA_QMK_RGBLIGHT_ENABLE) && !defined(VIALRGB_ENABLE) && !defined(VIA_CUSTOM_LIGHTING_ENABLE) && !defined(VIA_QMK_RGB_MATRIX_ENABLE)
             // Return the unhandled state
             *command_id = id_unhandled;
 #endif
@@ -367,22 +361,16 @@
 #if defined(VIA_QMK_RGBLIGHT_ENABLE)
             via_qmk_rgblight_get_value(command_data);
 #endif
-<<<<<<< HEAD
 #if defined(VIALRGB_ENABLE)
             vialrgb_get_value(data, length);
-=======
+#endif
 #if defined(VIA_QMK_RGB_MATRIX_ENABLE)
             via_qmk_rgb_matrix_get_value(command_data);
->>>>>>> 2714c70b
 #endif
 #if defined(VIA_CUSTOM_LIGHTING_ENABLE)
             raw_hid_receive_kb(data, length);
 #endif
-<<<<<<< HEAD
-#if !defined(VIA_QMK_BACKLIGHT_ENABLE) && !defined(VIA_QMK_RGBLIGHT_ENABLE) && !defined(VIALRGB_ENABLE) && !defined(VIA_CUSTOM_LIGHTING_ENABLE)
-=======
-#if !defined(VIA_QMK_BACKLIGHT_ENABLE) && !defined(VIA_QMK_RGBLIGHT_ENABLE) && !defined(VIA_CUSTOM_LIGHTING_ENABLE) && !defined(VIA_QMK_RGB_MATRIX_ENABLE)
->>>>>>> 2714c70b
+#if !defined(VIA_QMK_BACKLIGHT_ENABLE) && !defined(VIA_QMK_RGBLIGHT_ENABLE) && !defined(VIALRGB_ENABLE) && !defined(VIA_CUSTOM_LIGHTING_ENABLE) && !defined(VIA_QMK_RGB_MATRIX_ENABLE)
             // Return the unhandled state
             *command_id = id_unhandled;
 #endif
@@ -395,22 +383,16 @@
 #if defined(VIA_QMK_RGBLIGHT_ENABLE)
             eeconfig_update_rgblight_current();
 #endif
-<<<<<<< HEAD
 #if defined(VIALRGB_ENABLE)
             vialrgb_save(data, length);
-=======
+#endif
 #if defined(VIA_QMK_RGB_MATRIX_ENABLE)
             eeconfig_update_rgb_matrix();
->>>>>>> 2714c70b
 #endif
 #if defined(VIA_CUSTOM_LIGHTING_ENABLE)
             raw_hid_receive_kb(data, length);
 #endif
-<<<<<<< HEAD
-#if !defined(VIA_QMK_BACKLIGHT_ENABLE) && !defined(VIA_QMK_RGBLIGHT_ENABLE) && !defined(VIALRGB_ENABLE) && !defined(VIA_CUSTOM_LIGHTING_ENABLE)
-=======
-#if !defined(VIA_QMK_BACKLIGHT_ENABLE) && !defined(VIA_QMK_RGBLIGHT_ENABLE) && !defined(VIA_CUSTOM_LIGHTING_ENABLE) && !defined(VIA_QMK_RGB_MATRIX_ENABLE)
->>>>>>> 2714c70b
+#if !defined(VIA_QMK_BACKLIGHT_ENABLE) && !defined(VIA_QMK_RGBLIGHT_ENABLE) && !defined(VIALRGB_ENABLE) && !defined(VIA_CUSTOM_LIGHTING_ENABLE) && !defined(VIA_QMK_RGB_MATRIX_ENABLE)
             // Return the unhandled state
             *command_id = id_unhandled;
 #endif
