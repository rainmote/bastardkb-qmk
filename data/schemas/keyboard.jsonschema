{
    "$schema": "https://json-schema.org/draft/2020-12/schema#",
    "$id": "qmk.keyboard.v1",
    "title": "Keyboard Information",
    "definitions": {
        "encoder_config": {
            "type": "object",
            "properties": {
                "rotary": {
                    "type": "array",
                    "items": {
                        "type": "object",
                        "additionalProperties": false,
                        "required": ["pin_a", "pin_b"],
                        "properties": {
                            "pin_a": {"$ref": "qmk.definitions.v1#/mcu_pin"},
                            "pin_b": {"$ref": "qmk.definitions.v1#/mcu_pin"},
                            "resolution": {"$ref": "qmk.definitions.v1#/unsigned_int"} 
                        }
                    }
                }
            }
        }
    },
    "type": "object",
    "properties": {
        "keyboard_name": {"$ref": "qmk.definitions.v1#/text_identifier"},
        "keyboard_folder": {"$ref": "qmk.definitions.v1#/keyboard"},
        "maintainer": {"$ref": "qmk.definitions.v1#/text_identifier"},
        "manufacturer": {"$ref": "qmk.definitions.v1#/text_identifier"},
        "url": {
            "type": "string",
            "format": "uri"
        },
        "development_board": {
            "type": "string",
            "enum": ["promicro", "elite_c", "proton_c", "kb2040", "promicro_rp2040", "bluepill", "blackpill_f401", "blackpill_f411"]
        },
        "pin_compatible": {
            "type": "string",
            "enum": ["promicro"]
        },
        "processor": {
            "type": "string",
            "enum": ["cortex-m0", "cortex-m0plus", "cortex-m3", "cortex-m4", "MKL26Z64", "MK20DX128", "MK20DX256", "MK64FX512", "MK66FX1M0", "RP2040", "STM32F042", "STM32F072", "STM32F103", "STM32F303", "STM32F401", "STM32F405", "STM32F407", "STM32F411", "STM32F446", "STM32G431", "STM32G474", "STM32L412", "STM32L422", "STM32L432", "STM32L433", "STM32L442", "STM32L443", "GD32VF103", "WB32F3G71", "WB32FQ95", "atmega16u2", "atmega32u2", "atmega16u4", "atmega32u4", "at90usb162", "at90usb646", "at90usb647", "at90usb1286", "at90usb1287", "atmega32a", "atmega328p", "atmega328", "attiny85", "unknown"]
        },
        "audio": {
            "type": "object",
            "additionalProperties": false,
            "properties": {
                "macro_beep": {"type": "boolean"},
                "pins": {"$ref": "qmk.definitions.v1#/mcu_pin_array"},
                "voices": {"type": "boolean"}
            }
        },
        "backlight": {
            "type": "object",
            "additionalProperties": false,
            "properties": {
                "breathing": {"type": "boolean"},
                "breathing_period": {"$ref": "qmk.definitions.v1#/unsigned_int_8"},
                "levels": {
                    "type": "integer",
                    "minimum": 1,
                    "maximum": 31
                },
                "pin": {"$ref": "qmk.definitions.v1#/mcu_pin"},
                "on_state": {"$ref": "qmk.definitions.v1#/bit"}
            }
        },
        "bluetooth": {
            "type": "object",
            "additionalProperties": false,
            "properties": {
                "driver": {
                    "type": "string",
                    "enum": ["BluefruitLE", "RN42"]
                },
                "lto": {"type": "boolean"},
            }
        },
        "board": {
            "type": "string",
            "minLength": 2,
            "pattern": "^[a-zA-Z_][0-9a-zA-Z_]*$"
        },
        "bootloader": {
            "type": "string",
<<<<<<< HEAD
            "enum": ["atmel-dfu", "bootloadhid", "bootloadHID", "custom", "caterina", "halfkay", "kiibohd", "lufa-dfu", "lufa-ms", "md-boot", "qmk-dfu", "qmk-hid", "stm32-dfu", "stm32duino", "gd32v-dfu", "wb32-dfu", "unknown", "usbasploader", "USBasp", "tinyuf2", "vibl"],
=======
            "enum": ["atmel-dfu", "bootloadhid", "bootloadHID", "custom", "caterina", "halfkay", "kiibohd", "lufa-dfu", "lufa-ms", "md-boot", "qmk-dfu", "qmk-hid", "stm32-dfu", "stm32duino", "gd32v-dfu", "wb32-dfu", "unknown", "usbasploader", "USBasp", "tinyuf2", "rp2040"],
>>>>>>> 633df1f3
        },
        "bootloader_instructions": {
            "type": "string",
            "description": "Instructions for putting the keyboard into a mode that allows for firmware flashing."
        },
        "build": {
            "type": "object",
            "additionalProperties": false,
            "properties": {
                "debounce_type": {
                    "type": "string",
                    "enum": ["custom", "eager_pk", "eager_pr", "sym_defer_pk", "sym_defer_pr", "sym_eager_pk"]
                },
                "firmware_format": {
                    "type": "string",
                    "enum": ["bin", "hex", "uf2"]
                },
                "lto": {"type": "boolean"},
            }
        },
        "diode_direction": {
            "type": "string",
            "enum": ["COL2ROW", "ROW2COL"]
        },
        "debounce": {"$ref": "qmk.definitions.v1#/unsigned_int"},
        "caps_word": {
            "type": "object",
            "additionalProperties": false,
            "properties": {
                "enabled": {"type": "boolean"},
                "both_shifts_turns_on": {"type": "boolean"},
                "double_tap_shift_turns_on": {"type": "boolean"},
                "idle_timeout": {"$ref": "qmk.definitions.v1#/unsigned_int"},
            },
        },
        "combo": {
            "type": "object",
            "properties": {
                "count": {"$ref": "qmk.definitions.v1#/unsigned_int"},
                "term": {"$ref": "qmk.definitions.v1#/unsigned_int"}
            }
        },
        "community_layouts": {
            "type": "array",
            "items": {"$ref": "qmk.definitions.v1#/filename"}
        },
        "encoder": {
            "$ref": "#/definitions/encoder_config",
            "properties": {
                "enabled": {"type": "boolean"}
            }
        },
        "features": {"$ref": "qmk.definitions.v1#/boolean_array"},
        "indicators": {
            "type": "object",
            "properties": {
                "caps_lock": {"$ref": "qmk.definitions.v1#/mcu_pin"},
                "num_lock": {"$ref": "qmk.definitions.v1#/mcu_pin"},
                "scroll_lock": {"$ref": "qmk.definitions.v1#/mcu_pin"},
                "compose": {"$ref": "qmk.definitions.v1#/mcu_pin"},
                "kana": {"$ref": "qmk.definitions.v1#/mcu_pin"},
                "on_state": {"$ref": "qmk.definitions.v1#/bit"}
            }
        },
        "layout_aliases": {
            "type": "object",
            "additionalProperties": {"$ref": "qmk.definitions.v1#/layout_macro"}
        },
        "layouts": {
            "type": "object",
            "propertyNames": {"$ref": "qmk.definitions.v1#/layout_macro"},
            "additionalProperties": {
                "type": "object",
                "additionalProperties": false,
                "properties": {
                    "filename": {
                        "type": "string"
                    },
                    "c_macro": {
                        "type": "boolean"
                    },
                    "layout": {
                        "type": "array",
                        "items": {
                            "type": "object",
                            "additionalProperties": false,
                            "properties": {
                                "label": {
                                    "type": "string",
                                    "pattern": "^[^\\n]*$"
                                },
                                "matrix": {
                                    "type": "array",
                                    "minItems": 2,
                                    "maxItems": 2,
                                    "items": {
                                        "type": "integer",
                                        "minimum": 0
                                    }
                                },
                                "r": {"$ref": "qmk.definitions.v1#/signed_decimal"},
                                "rx": {"$ref": "qmk.definitions.v1#/unsigned_decimal"},
                                "ry": {"$ref": "qmk.definitions.v1#/unsigned_decimal"},
                                "h": {"$ref": "qmk.definitions.v1#/key_unit"},
                                "w": {"$ref": "qmk.definitions.v1#/key_unit"},
                                "x": {"$ref": "qmk.definitions.v1#/key_unit"},
                                "y": {"$ref": "qmk.definitions.v1#/key_unit"}
                            }
                        }
                    }
                }
            }
        },
        "leader_key": {
            "type": "object",
            "properties": {
                "timing": {"type": "boolean"},
                "strict_processing": {"type": "boolean"},
                "timeout": {"$ref": "qmk.definitions.v1#/unsigned_int"}
            }
        },
        "matrix_pins": {
            "type": "object",
            "additionalProperties": false,
            "properties": {
                "custom": {"type": "boolean"},
                "custom_lite": {"type": "boolean"},
                "ghost": {"type": "boolean"},
                "io_delay": {"$ref": "qmk.definitions.v1#/unsigned_int"},
                "direct": {
                    "type": "array",
                    "items": {"$ref": "qmk.definitions.v1#/mcu_pin_array"}
                },
                "cols": {"$ref": "qmk.definitions.v1#/mcu_pin_array"},
                "rows": {"$ref": "qmk.definitions.v1#/mcu_pin_array"},
                "unused": {"$ref": "qmk.definitions.v1#/mcu_pin_array"}
            }
        },
        "mouse_key": {
            "type": "object",
            "properties": {
                "enabled": {"type": "boolean"},
                "delay": {"$ref": "qmk.definitions.v1#/unsigned_int_8"}
                "interval": {"$ref": "qmk.definitions.v1#/unsigned_int_8"}
                "max_speed": {"$ref": "qmk.definitions.v1#/unsigned_int_8"}
                "time_to_max": {"$ref": "qmk.definitions.v1#/unsigned_int_8"}
                "wheel_delay": {"$ref": "qmk.definitions.v1#/unsigned_int_8"}
            }
        },
        "oneshot": {
            "type": "object",
            "properties": {
                "tap_toggle": {"$ref": "qmk.definitions.v1#/unsigned_int"},
                "timeout": {"$ref": "qmk.definitions.v1#/unsigned_int"}
            }
        },
        "led_matrix": {
            "type": "object",
            "properties": {
                "driver": {"type": "string"},
                "layout": {
                    "type": "array",
                    "items": {
                        "type": "object",
                        "additionalProperties": false,
                        "properties": {
                            "matrix": {
                                "type": "array",
                                "minItems": 2,
                                "maxItems": 2,
                                "items": {
                                    "type": "integer",
                                    "minimum": 0
                                }
                            },
                            "x": {"$ref": "qmk.definitions.v1#/key_unit"},
                            "y": {"$ref": "qmk.definitions.v1#/key_unit"},
                            "flags": {"$ref": "qmk.definitions.v1#/unsigned_int_8"}
                        }
                    }
                }
            }
        },
        "rgb_matrix": {
            "type": "object",
            "properties": {
                "driver": {"type": "string"},
                "layout": {
                    "type": "array",
                    "items": {
                        "type": "object",
                        "additionalProperties": false,
                        "properties": {
                            "matrix": {
                                "type": "array",
                                "minItems": 2,
                                "maxItems": 2,
                                "items": {
                                    "type": "integer",
                                    "minimum": 0
                                }
                            },
                            "x": {"$ref": "qmk.definitions.v1#/key_unit"},
                            "y": {"$ref": "qmk.definitions.v1#/key_unit"},
                            "flags": {"$ref": "qmk.definitions.v1#/unsigned_int_8"}
                        }
                    }
                }
            }
        },
        "rgblight": {
            "type": "object",
            "additionalProperties": false,
            "properties": {
                "animations": {
                    "type": "object",
                    "additionalProperties": {
                        "type": "boolean"
                    }
                },
                "brightness_steps": {"$ref": "qmk.definitions.v1#/unsigned_int"},
                "hue_steps": {"$ref": "qmk.definitions.v1#/unsigned_int"},
                "layers": {
                    "type": "object",
                    "additionalProperties": false,
                    "properties": {
                        "blink": {"type": "boolean"},
                        "enabled": {"type": "boolean"},
                        "max": {
                            "type": "integer",
                            "minimum": 1,
                            "maximum": 32
                        },
                        "override_rgb": {"type": "boolean"}
                    }
                },
                "led_count": {"$ref": "qmk.definitions.v1#/unsigned_int"},
                "max_brightness": {"$ref": "qmk.definitions.v1#/unsigned_int_8"},
                "pin": {"$ref": "qmk.definitions.v1#/mcu_pin"},
                "rgbw": {"type": "boolean"},
                "saturation_steps": {"$ref": "qmk.definitions.v1#/unsigned_int"},
                "sleep": {"type": "boolean"},
                "split": {"type": "boolean"},
                "split_count": {
                    "type": "array",
                    "minItems": 2,
                    "maxItems": 2,
                    "items": {"$ref": "qmk.definitions.v1#/unsigned_int"}
                }
            }
        },
        "secure": {
            "type": "object",
            "additionalProperties": false,
            "properties": {
                "enabled": {"type": "boolean"},
                "unlock_timeout": {"$ref": "qmk.definitions.v1#/unsigned_int"},
                "idle_timeout": {"$ref": "qmk.definitions.v1#/unsigned_int"},
                "unlock_sequence": {
                    "type": "array",
                    "minItems": 1,
                    "maxItems": 5,
                    "items": {
                        "type": "array",
                        "minItems": 2,
                        "maxItems": 2,
                        "items": {
                            "type": "integer",
                            "minimum": 0
                        }
                    }
                }
            }
        },
        "stenography": {
            "type": "object",
            "additionalProperties": false,
            "properties": {
                "enabled": {"type": "boolean"},
                "protocol": {
                    "type": "string",
                    "enum": ["all", "geminipr", "txbolt"]
                }
            }
        },
        "split": {
            "type": "object",
            "additionalProperties": false,
            "properties": {
                "enabled": {"type": "boolean"},
                "matrix_grid": {
                    "type": "array",
                    "items": {"$ref": "qmk.definitions.v1#/mcu_pin"}
                },
                "matrix_pins": {
                    "type": "object",
                    "additionalProperties": false,
                    "properties": {
                        "right": {
                            "type": "object",
                            "additionalProperties": false,
                            "properties": {
                                "direct": {
                                    "type": "array",
                                    "items": {"$ref": "qmk.definitions.v1#/mcu_pin_array"}
                                },
                                "cols": {"$ref": "qmk.definitions.v1#/mcu_pin_array"},
                                "rows": {"$ref": "qmk.definitions.v1#/mcu_pin_array"},
                                "unused": {"$ref": "qmk.definitions.v1#/mcu_pin_array"}
                            }
                        }
                    }
                },
                "encoder": {
                    "type": "object",
                    "additionalProperties": false,
                    "properties": {
                        "right": {
                            "$ref": "#/definitions/encoder_config"
                        }
                    }
                },
                "main": {
                    "type": "string",
                    "enum": ["eeprom", "left", "matrix_grid", "pin", "right"]
                },
                "soft_serial_pin": {"$ref": "qmk.definitions.v1#/mcu_pin"},
                "soft_serial_speed": {
                    "type": "integer",
                    "minimum": 0,
                    "maximum": 5
                },
                "transport": {
                    "type": "object",
                    "additionalProperties": false,
                    "properties": {
                        "protocol": {
                            "type": "string",
                            "enum": ["custom", "i2c", "serial", "serial_usart"]
                        },
                        "sync_matrix_state": {"type": "boolean"},
                        "sync_modifiers": {"type": "boolean"}
                    }
                },
                "usb_detect": {
                    "type": "object",
                    "additionalProperties": false,
                    "properties": {
                        "enabled": {"type": "boolean"},
                        "polling_interval": {"$ref": "qmk.definitions.v1#/unsigned_int"},
                        "timeout": {"$ref": "qmk.definitions.v1#/unsigned_int"}
                    }
                }
            }
        },
        "tags": {
            "type": "array",
            "items": {"type": "string"}
        },
        "tapping": {
            "type": "object",
            "properties": {
                "force_hold": {"type": "boolean"},
                "force_hold_per_key": {"type": "boolean"},
                "ignore_mod_tap_interrupt": {"type": "boolean"},
                "ignore_mod_tap_interrupt_per_key": {"type": "boolean"},
                "permissive_hold": {"type": "boolean"},
                "permissive_hold_per_key": {"type": "boolean"},
                "retro": {"type": "boolean"},
                "retro_per_key": {"type": "boolean"},
                "term": {"$ref": "qmk.definitions.v1#/unsigned_int"},
                "term_per_key": {"type": "boolean"},
                "toggle": {"$ref": "qmk.definitions.v1#/unsigned_int"},
            }
        },
        "usb": {
            "type": "object",
            "additionalProperties": false,
            "properties": {
                "device_ver": {"$ref": "qmk.definitions.v1#/hex_number_4d"}, # Deprecated
                "device_version": {"$ref": "qmk.definitions.v1#/bcd_version"},
                "force_nkro": {"type": "boolean"},
                "pid": {"$ref": "qmk.definitions.v1#/hex_number_4d"},
                "vid": {"$ref": "qmk.definitions.v1#/hex_number_4d"},
                "max_power": {"$ref": "qmk.definitions.v1#/unsigned_int"},
                "no_startup_check": {"type": "boolean"},
                "polling_interval": {"$ref": "qmk.definitions.v1#/unsigned_int_8"},
                "shared_endpoint": {
                    "type": "object",
                    "additionalProperties": false,
                    "properties": {
                        "keyboard": {"type": "boolean"},
                        "mouse": {"type": "boolean"}
                    }
                },
                "suspend_wakeup_delay": {"$ref": "qmk.definitions.v1#/unsigned_int"},
                "wait_for": {"type": "boolean"},
            }
        },
        "qmk": {
            "type": "object",
            "additionalProperties": false,
            "properties": {
                "keys_per_scan": {"$ref": "qmk.definitions.v1#/unsigned_int_8"},
                "tap_keycode_delay": {"$ref": "qmk.definitions.v1#/unsigned_int"},
                "tap_capslock_delay": {"$ref": "qmk.definitions.v1#/unsigned_int"},
            }
        },
        "qmk_lufa_bootloader": {
            "type": "object",
            "additionalProperties": false,
            "properties": {
                "esc_output": {"$ref": "qmk.definitions.v1#/mcu_pin"},
                "esc_input": {"$ref": "qmk.definitions.v1#/mcu_pin"},
                "led": {"$ref": "qmk.definitions.v1#/mcu_pin"},
                "speaker": {"$ref": "qmk.definitions.v1#/mcu_pin"}
            }
        }
    }
}<|MERGE_RESOLUTION|>--- conflicted
+++ resolved
@@ -86,11 +86,7 @@
         },
         "bootloader": {
             "type": "string",
-<<<<<<< HEAD
-            "enum": ["atmel-dfu", "bootloadhid", "bootloadHID", "custom", "caterina", "halfkay", "kiibohd", "lufa-dfu", "lufa-ms", "md-boot", "qmk-dfu", "qmk-hid", "stm32-dfu", "stm32duino", "gd32v-dfu", "wb32-dfu", "unknown", "usbasploader", "USBasp", "tinyuf2", "vibl"],
-=======
-            "enum": ["atmel-dfu", "bootloadhid", "bootloadHID", "custom", "caterina", "halfkay", "kiibohd", "lufa-dfu", "lufa-ms", "md-boot", "qmk-dfu", "qmk-hid", "stm32-dfu", "stm32duino", "gd32v-dfu", "wb32-dfu", "unknown", "usbasploader", "USBasp", "tinyuf2", "rp2040"],
->>>>>>> 633df1f3
+            "enum": ["atmel-dfu", "bootloadhid", "bootloadHID", "custom", "caterina", "halfkay", "kiibohd", "lufa-dfu", "lufa-ms", "md-boot", "qmk-dfu", "qmk-hid", "stm32-dfu", "stm32duino", "gd32v-dfu", "wb32-dfu", "unknown", "usbasploader", "USBasp", "tinyuf2", "vibl", "rp2040"],
         },
         "bootloader_instructions": {
             "type": "string",
