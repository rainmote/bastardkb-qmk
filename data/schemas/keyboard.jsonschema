--- conflicted
+++ resolved
@@ -22,11 +22,7 @@
         },
         "bootloader": {
             "type": "string",
-<<<<<<< HEAD
-            "enum": ["atmel-dfu", "bootloadHID", "caterina", "halfkay", "kiibohd", "lufa-dfu", "lufa-ms", "micronucleus", "qmk-dfu", "stm32-dfu", "stm32duino", "unknown", "USBasp", "tinyuf2", "vibl"]
-=======
-            "enum": ["atmel-dfu", "bootloadHID", "caterina", "halfkay", "kiibohd", "lufa-dfu", "lufa-ms", "micronucleus", "qmk-dfu", "qmk-hid", "stm32-dfu", "stm32duino", "unknown", "USBasp", "tinyuf2"]
->>>>>>> 56443fe3
+            "enum": ["atmel-dfu", "bootloadHID", "caterina", "halfkay", "kiibohd", "lufa-dfu", "lufa-ms", "micronucleus", "qmk-dfu", "qmk-hid", "stm32-dfu", "stm32duino", "unknown", "USBasp", "tinyuf2", "vibl"]
         },
         "diode_direction": {
             "type": "string",
