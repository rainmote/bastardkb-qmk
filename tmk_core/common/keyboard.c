/*
Copyright 2011, 2012, 2013 Jun Wako <wakojun@gmail.com>

This program is free software: you can redistribute it and/or modify
it under the terms of the GNU General Public License as published by
the Free Software Foundation, either version 2 of the License, or
(at your option) any later version.

This program is distributed in the hope that it will be useful,
but WITHOUT ANY WARRANTY; without even the implied warranty of
MERCHANTABILITY or FITNESS FOR A PARTICULAR PURPOSE.  See the
GNU General Public License for more details.

You should have received a copy of the GNU General Public License
along with this program.  If not, see <http://www.gnu.org/licenses/>.
*/

#include <stdint.h>
#include "keyboard.h"
#include "matrix.h"
#include "keymap.h"
#include "host.h"
#include "led.h"
#include "keycode.h"
#include "timer.h"
#include "sync_timer.h"
#include "print.h"
#include "debug.h"
#include "command.h"
#include "util.h"
#include "sendchar.h"
#include "eeconfig.h"
#include "action_layer.h"
#ifdef BACKLIGHT_ENABLE
#    include "backlight.h"
#endif
#ifdef MOUSEKEY_ENABLE
#    include "mousekey.h"
#endif
#ifdef PS2_MOUSE_ENABLE
#    include "ps2_mouse.h"
#endif
#ifdef SERIAL_MOUSE_ENABLE
#    include "serial_mouse.h"
#endif
#ifdef ADB_MOUSE_ENABLE
#    include "adb.h"
#endif
#ifdef RGBLIGHT_ENABLE
#    include "rgblight.h"
#endif
#ifdef LED_MATRIX_ENABLE
#    include "led_matrix.h"
#endif
#ifdef RGB_MATRIX_ENABLE
#    include "rgb_matrix.h"
#endif
#ifdef ENCODER_ENABLE
#    include "encoder.h"
#endif
#ifdef STENO_ENABLE
#    include "process_steno.h"
#endif
#ifdef SERIAL_LINK_ENABLE
#    include "serial_link/system/serial_link.h"
#endif
#ifdef VISUALIZER_ENABLE
#    include "visualizer/visualizer.h"
#endif
#ifdef POINTING_DEVICE_ENABLE
#    include "pointing_device.h"
#endif
#ifdef MIDI_ENABLE
#    include "process_midi.h"
#endif
#ifdef JOYSTICK_ENABLE
#    include "process_joystick.h"
#endif
#ifdef HD44780_ENABLE
#    include "hd44780.h"
#endif
#ifdef QWIIC_ENABLE
#    include "qwiic.h"
#endif
#ifdef OLED_DRIVER_ENABLE
#    include "oled_driver.h"
#endif
#ifdef ST7565_ENABLE
#    include "st7565.h"
#endif
#ifdef VELOCIKEY_ENABLE
#    include "velocikey.h"
#endif
#ifdef VIA_ENABLE
#    include "via.h"
#endif
#ifdef DIP_SWITCH_ENABLE
#    include "dip_switch.h"
#endif
#ifdef STM32_EEPROM_ENABLE
#    include "eeprom_stm32.h"
#endif
#ifdef EEPROM_DRIVER
#    include "eeprom_driver.h"
#endif
<<<<<<< HEAD
#ifdef QMK_SETTINGS
#   include "qmk_settings.h"
#endif
#ifdef VIAL_ENABLE
#   include "vial.h"
=======
#if defined(CRC_ENABLE)
#    include "crc.h"
>>>>>>> 56443fe3
#endif

static uint32_t last_input_modification_time = 0;
uint32_t        last_input_activity_time(void) { return last_input_modification_time; }
uint32_t        last_input_activity_elapsed(void) { return timer_elapsed32(last_input_modification_time); }

static uint32_t last_matrix_modification_time = 0;
uint32_t        last_matrix_activity_time(void) { return last_matrix_modification_time; }
uint32_t        last_matrix_activity_elapsed(void) { return timer_elapsed32(last_matrix_modification_time); }
void            last_matrix_activity_trigger(void) { last_matrix_modification_time = last_input_modification_time = timer_read32(); }

static uint32_t last_encoder_modification_time = 0;
uint32_t        last_encoder_activity_time(void) { return last_encoder_modification_time; }
uint32_t        last_encoder_activity_elapsed(void) { return timer_elapsed32(last_encoder_modification_time); }
void            last_encoder_activity_trigger(void) { last_encoder_modification_time = last_input_modification_time = timer_read32(); }

// Only enable this if console is enabled to print to
#if defined(DEBUG_MATRIX_SCAN_RATE)
static uint32_t matrix_timer           = 0;
static uint32_t matrix_scan_count      = 0;
static uint32_t last_matrix_scan_count = 0;

void matrix_scan_perf_task(void) {
    matrix_scan_count++;

    uint32_t timer_now = timer_read32();
    if (TIMER_DIFF_32(timer_now, matrix_timer) > 1000) {
#    if defined(CONSOLE_ENABLE)
        dprintf("matrix scan frequency: %lu\n", matrix_scan_count);
#    endif
        last_matrix_scan_count = matrix_scan_count;
        matrix_timer           = timer_now;
        matrix_scan_count      = 0;
    }
}

uint32_t get_matrix_scan_rate(void) { return last_matrix_scan_count; }
#else
#    define matrix_scan_perf_task()
#endif

#ifdef MATRIX_HAS_GHOST
extern const uint16_t keymaps[][MATRIX_ROWS][MATRIX_COLS];
static matrix_row_t   get_real_keys(uint8_t row, matrix_row_t rowdata) {
    matrix_row_t out = 0;
    for (uint8_t col = 0; col < MATRIX_COLS; col++) {
        // read each key in the row data and check if the keymap defines it as a real key
        if (pgm_read_byte(&keymaps[0][row][col]) && (rowdata & (1 << col))) {
            // this creates new row data, if a key is defined in the keymap, it will be set here
            out |= 1 << col;
        }
    }
    return out;
}

static inline bool popcount_more_than_one(matrix_row_t rowdata) {
    rowdata &= rowdata - 1;  // if there are less than two bits (keys) set, rowdata will become zero
    return rowdata;
}

static inline bool has_ghost_in_row(uint8_t row, matrix_row_t rowdata) {
    /* No ghost exists when less than 2 keys are down on the row.
    If there are "active" blanks in the matrix, the key can't be pressed by the user,
    there is no doubt as to which keys are really being pressed.
    The ghosts will be ignored, they are KC_NO.   */
    rowdata = get_real_keys(row, rowdata);
    if ((popcount_more_than_one(rowdata)) == 0) {
        return false;
    }
    /* Ghost occurs when the row shares a column line with other row,
    and two columns are read on each row. Blanks in the matrix don't matter,
    so they are filtered out.
    If there are two or more real keys pressed and they match columns with
    at least two of another row's real keys, the row will be ignored. Keep in mind,
    we are checking one row at a time, not all of them at once.
    */
    for (uint8_t i = 0; i < MATRIX_ROWS; i++) {
        if (i != row && popcount_more_than_one(get_real_keys(i, matrix_get_row(i)) & rowdata)) {
            return true;
        }
    }
    return false;
}

#endif

void disable_jtag(void) {
// To use PF4-7 (PC2-5 on ATmega32A), disable JTAG by writing JTD bit twice within four cycles.
#if (defined(__AVR_AT90USB646__) || defined(__AVR_AT90USB647__) || defined(__AVR_AT90USB1286__) || defined(__AVR_AT90USB1287__) || defined(__AVR_ATmega16U4__) || defined(__AVR_ATmega32U4__))
    MCUCR |= _BV(JTD);
    MCUCR |= _BV(JTD);
#elif defined(__AVR_ATmega32A__)
    MCUCSR |= _BV(JTD);
    MCUCSR |= _BV(JTD);
#endif
}

/** \brief matrix_setup
 *
 * FIXME: needs doc
 */
__attribute__((weak)) void matrix_setup(void) {}

/** \brief keyboard_pre_init_user
 *
 * FIXME: needs doc
 */
__attribute__((weak)) void keyboard_pre_init_user(void) {}

/** \brief keyboard_pre_init_kb
 *
 * FIXME: needs doc
 */
__attribute__((weak)) void keyboard_pre_init_kb(void) { keyboard_pre_init_user(); }

/** \brief keyboard_post_init_user
 *
 * FIXME: needs doc
 */

__attribute__((weak)) void keyboard_post_init_user() {}

/** \brief keyboard_post_init_kb
 *
 * FIXME: needs doc
 */

__attribute__((weak)) void keyboard_post_init_kb(void) { keyboard_post_init_user(); }

/** \brief keyboard_setup
 *
 * FIXME: needs doc
 */
void keyboard_setup(void) {
#ifndef NO_JTAG_DISABLE
    disable_jtag();
#endif
    print_set_sendchar(sendchar);
#ifdef STM32_EEPROM_ENABLE
    EEPROM_Init();
#endif
#ifdef EEPROM_DRIVER
    eeprom_driver_init();
#endif
#ifdef VIAL_ENABLE
    vial_init();
#endif
#ifdef QMK_SETTINGS
    qmk_settings_init();
#endif
    matrix_setup();
    keyboard_pre_init_kb();
}

/** \brief is_keyboard_master
 *
 * FIXME: needs doc
 */
__attribute__((weak)) bool is_keyboard_master(void) { return true; }

/** \brief is_keyboard_left
 *
 * FIXME: needs doc
 */
__attribute__((weak)) bool is_keyboard_left(void) { return true; }

/** \brief should_process_keypress
 *
 * Override this function if you have a condition where keypresses processing should change:
 *   - splits where the slave side needs to process for rgb/oled functionality
 */
__attribute__((weak)) bool should_process_keypress(void) { return is_keyboard_master(); }

/** \brief housekeeping_task_kb
 *
 * Override this function if you have a need to execute code for every keyboard main loop iteration.
 * This is specific to keyboard-level functionality.
 */
__attribute__((weak)) void housekeeping_task_kb(void) {}

/** \brief housekeeping_task_user
 *
 * Override this function if you have a need to execute code for every keyboard main loop iteration.
 * This is specific to user/keymap-level functionality.
 */
__attribute__((weak)) void housekeeping_task_user(void) {}

/** \brief housekeeping_task
 *
 * Invokes hooks for executing code after QMK is done after each loop iteration.
 */
void housekeeping_task(void) {
    housekeeping_task_kb();
    housekeeping_task_user();
}

/** \brief keyboard_init
 *
 * FIXME: needs doc
 */
void keyboard_init(void) {
    timer_init();
    sync_timer_init();
    matrix_init();
#if defined(CRC_ENABLE)
    crc_init();
#endif
#ifdef VIA_ENABLE
    via_init();
#endif
#ifdef QWIIC_ENABLE
    qwiic_init();
#endif
#ifdef OLED_DRIVER_ENABLE
    oled_init(OLED_ROTATION_0);
#endif
#ifdef ST7565_ENABLE
    st7565_init(DISPLAY_ROTATION_0);
#endif
#ifdef PS2_MOUSE_ENABLE
    ps2_mouse_init();
#endif
#ifdef SERIAL_MOUSE_ENABLE
    serial_mouse_init();
#endif
#ifdef ADB_MOUSE_ENABLE
    adb_mouse_init();
#endif
#ifdef BACKLIGHT_ENABLE
    backlight_init();
#endif
#ifdef RGBLIGHT_ENABLE
    rgblight_init();
#endif
#ifdef ENCODER_ENABLE
    encoder_init();
#endif
#ifdef STENO_ENABLE
    steno_init();
#endif
#ifdef POINTING_DEVICE_ENABLE
    pointing_device_init();
#endif
#if defined(NKRO_ENABLE) && defined(FORCE_NKRO)
    keymap_config.nkro = 1;
    eeconfig_update_keymap(keymap_config.raw);
#endif
#ifdef DIP_SWITCH_ENABLE
    dip_switch_init();
#endif

#if defined(DEBUG_MATRIX_SCAN_RATE) && defined(CONSOLE_ENABLE)
    debug_enable = true;
#endif

    keyboard_post_init_kb(); /* Always keep this last */
}

/** \brief key_event_task
 *
 * This function is responsible for calling into other systems when they need to respond to electrical switch press events.
 * This is differnet than keycode events as no layer processing, or filtering occurs.
 */
void switch_events(uint8_t row, uint8_t col, bool pressed) {
#if defined(LED_MATRIX_ENABLE)
    process_led_matrix(row, col, pressed);
#endif
#if defined(RGB_MATRIX_ENABLE)
    process_rgb_matrix(row, col, pressed);
#endif
}

/** \brief Keyboard task: Do keyboard routine jobs
 *
 * Do routine keyboard jobs:
 *
 * * scan matrix
 * * handle mouse movements
 * * run visualizer code
 * * handle midi commands
 * * light LEDs
 *
 * This is repeatedly called as fast as possible.
 */
void keyboard_task(void) {
    static matrix_row_t matrix_prev[MATRIX_ROWS];
    static uint8_t      led_status    = 0;
    matrix_row_t        matrix_row    = 0;
    matrix_row_t        matrix_change = 0;
#ifdef QMK_KEYS_PER_SCAN
    uint8_t keys_processed = 0;
#endif
#ifdef ENCODER_ENABLE
    bool encoders_changed = false;
#endif

    uint8_t matrix_changed = matrix_scan();
    if (matrix_changed) last_matrix_activity_trigger();

    for (uint8_t r = 0; r < MATRIX_ROWS; r++) {
        matrix_row    = matrix_get_row(r);
        matrix_change = matrix_row ^ matrix_prev[r];
        if (matrix_change) {
#ifdef MATRIX_HAS_GHOST
            if (has_ghost_in_row(r, matrix_row)) {
                continue;
            }
#endif
            if (debug_matrix) matrix_print();
            matrix_row_t col_mask = 1;
            for (uint8_t c = 0; c < MATRIX_COLS; c++, col_mask <<= 1) {
                if (matrix_change & col_mask) {
                    if (should_process_keypress()) {
                        action_exec((keyevent_t){
                            .key = (keypos_t){.row = r, .col = c}, .pressed = (matrix_row & col_mask), .time = (timer_read() | 1) /* time should not be 0 */
                        });
                    }
                    // record a processed key
                    matrix_prev[r] ^= col_mask;

                    switch_events(r, c, (matrix_row & col_mask));

#ifdef QMK_KEYS_PER_SCAN
                    // only jump out if we have processed "enough" keys.
                    if (++keys_processed >= QMK_KEYS_PER_SCAN)
#endif
                        // process a key per task call
                        goto MATRIX_LOOP_END;
                }
            }
        }
    }
    // call with pseudo tick event when no real key event.
#ifdef QMK_KEYS_PER_SCAN
    // we can get here with some keys processed now.
    if (!keys_processed)
#endif
        action_exec(TICK);

MATRIX_LOOP_END:

#ifdef DEBUG_MATRIX_SCAN_RATE
    matrix_scan_perf_task();
#endif

#if defined(RGBLIGHT_ENABLE)
    rgblight_task();
#endif

#ifdef LED_MATRIX_ENABLE
    led_matrix_task();
#endif
#ifdef RGB_MATRIX_ENABLE
    rgb_matrix_task();
#endif

#if defined(BACKLIGHT_ENABLE)
#    if defined(BACKLIGHT_PIN) || defined(BACKLIGHT_PINS)
    backlight_task();
#    endif
#endif

#ifdef ENCODER_ENABLE
    encoders_changed = encoder_read();
    if (encoders_changed) last_encoder_activity_trigger();
#endif

#ifdef QWIIC_ENABLE
    qwiic_task();
#endif

#ifdef OLED_DRIVER_ENABLE
    oled_task();
#    ifndef OLED_DISABLE_TIMEOUT
    // Wake up oled if user is using those fabulous keys or spinning those encoders!
#        ifdef ENCODER_ENABLE
    if (matrix_changed || encoders_changed) oled_on();
#        else
    if (matrix_changed) oled_on();
#        endif
#    endif
#endif

#ifdef ST7565_ENABLE
    st7565_task();
#    ifndef ST7565_DISABLE_TIMEOUT
    // Wake up display if user is using those fabulous keys or spinning those encoders!
#        ifdef ENCODER_ENABLE
    if (matrix_changed || encoders_changed) st7565_on();
#        else
    if (matrix_changed) st7565_on();
#        endif
#    endif
#endif

#ifdef MOUSEKEY_ENABLE
    // mousekey repeat & acceleration
    mousekey_task();
#endif

#ifdef PS2_MOUSE_ENABLE
    ps2_mouse_task();
#endif

#ifdef SERIAL_MOUSE_ENABLE
    serial_mouse_task();
#endif

#ifdef ADB_MOUSE_ENABLE
    adb_mouse_task();
#endif

#ifdef SERIAL_LINK_ENABLE
    serial_link_update();
#endif

#ifdef VISUALIZER_ENABLE
    visualizer_update(default_layer_state, layer_state, visualizer_get_mods(), host_keyboard_leds());
#endif

#ifdef POINTING_DEVICE_ENABLE
    pointing_device_task();
#endif

#ifdef MIDI_ENABLE
    midi_task();
#endif

#ifdef VELOCIKEY_ENABLE
    if (velocikey_enabled()) {
        velocikey_decelerate();
    }
#endif

#ifdef JOYSTICK_ENABLE
    joystick_task();
#endif

    // update LED
    if (led_status != host_keyboard_leds()) {
        led_status = host_keyboard_leds();
        keyboard_set_leds(led_status);
    }
}

/** \brief keyboard set leds
 *
 * FIXME: needs doc
 */
void keyboard_set_leds(uint8_t leds) {
    if (debug_keyboard) {
        debug("keyboard_set_led: ");
        debug_hex8(leds);
        debug("\n");
    }
    led_set(leds);
}<|MERGE_RESOLUTION|>--- conflicted
+++ resolved
@@ -103,16 +103,16 @@
 #ifdef EEPROM_DRIVER
 #    include "eeprom_driver.h"
 #endif
-<<<<<<< HEAD
+
 #ifdef QMK_SETTINGS
 #   include "qmk_settings.h"
 #endif
 #ifdef VIAL_ENABLE
 #   include "vial.h"
-=======
+#endif
+
 #if defined(CRC_ENABLE)
 #    include "crc.h"
->>>>>>> 56443fe3
 #endif
 
 static uint32_t last_input_modification_time = 0;
